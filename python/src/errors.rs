//! Production-grade error handling for GraphBit Python bindings
//!
//! This module provides comprehensive error handling with proper error context,
//! structured error types, and integration with logging systems.

use pyo3::prelude::*;
use std::fmt;
use tracing::{error, warn};

/// Enhanced error types for better Python integration
#[derive(Debug, Clone)]
pub(crate) enum PythonBindingError {
    /// Core library error
    Core(String),
    /// Configuration error with context
    Configuration {
        /// Error message
        message: String,
        /// Optional field name
        field: Option<String>,
    },

    /// Network error with retry information
    Network { message: String, retry_count: u32 },
    /// Authentication error with provider context
    Authentication {
        /// Error message
        message: String,
        /// Optional provider name
        provider: Option<String>,
    },
    /// Validation error with field-specific details
    Validation {
        /// Error message
        message: String,
        /// Field name
        field: String,
<<<<<<< HEAD
        /// Optional value
=======
        /// Optional value that caused the error
>>>>>>> d8e52973
        value: Option<String>,
    },
    /// Rate limiting error with backoff information
    RateLimit {
        /// Error message
        message: String,
<<<<<<< HEAD
        /// Optional retry after duration
=======
        /// Optional retry after seconds
>>>>>>> d8e52973
        retry_after: Option<u64>,
    },
    /// Timeout error with operation details
    Timeout {
        /// Error message
        message: String,
        /// Operation name
        operation: String,
        /// Duration in milliseconds
        duration_ms: u64,
    },
}

impl fmt::Display for PythonBindingError {
    fn fmt(&self, f: &mut fmt::Formatter<'_>) -> fmt::Result {
        match self {
            PythonBindingError::Core(msg) => write!(f, "Core error: {}", msg),
            PythonBindingError::Configuration { message, field } => {
                if let Some(field) = field {
                    write!(f, "Configuration error in field '{}': {}", field, message)
                } else {
                    write!(f, "Configuration error: {}", message)
                }
            }

            PythonBindingError::Network {
                message,
                retry_count,
            } => {
                write!(f, "Network error (attempt {}): {}", retry_count, message)
            }
            PythonBindingError::Authentication { message, provider } => {
                if let Some(provider) = provider {
                    write!(f, "Authentication error with {}: {}", provider, message)
                } else {
                    write!(f, "Authentication error: {}", message)
                }
            }
            PythonBindingError::Validation {
                message,
                field,
                value,
            } => {
                if let Some(value) = value {
                    write!(
                        f,
                        "Validation error for field '{}' with value '{}': {}",
                        field, value, message
                    )
                } else {
                    write!(f, "Validation error for field '{}': {}", field, message)
                }
            }
            PythonBindingError::RateLimit {
                message,
                retry_after,
            } => {
                if let Some(retry_after) = retry_after {
                    write!(
                        f,
                        "Rate limit exceeded (retry after {}s): {}",
                        retry_after, message
                    )
                } else {
                    write!(f, "Rate limit exceeded: {}", message)
                }
            }
            PythonBindingError::Timeout {
                message,
                operation,
                duration_ms,
            } => {
                write!(
                    f,
                    "Timeout in '{}' after {}ms: {}",
                    operation, duration_ms, message
                )
            }
        }
    }
}

/// Convert GraphBit core errors to Python exceptions with enhanced error mapping
pub(crate) fn to_py_error(error: graphbit_core::errors::GraphBitError) -> PyErr {
    use graphbit_core::errors::GraphBitError;

    // Log the error for debugging
    error!("GraphBit error in Python binding: {}", error);

    let python_error = match error {
        GraphBitError::Network { message, .. } => PythonBindingError::Network {
            message: message.clone(),
            retry_count: 1,
        },
        GraphBitError::Authentication { message, .. } => PythonBindingError::Authentication {
            message: message.clone(),
            provider: None,
        },
        GraphBitError::RateLimit { .. } => PythonBindingError::RateLimit {
            message: "Rate limit exceeded".to_string(),
            retry_after: None,
        },
        GraphBitError::Validation { message, .. } => PythonBindingError::Validation {
            message: message.clone(),
            field: "unknown".to_string(),
            value: None,
        },
        GraphBitError::Configuration { message, .. } => PythonBindingError::Configuration {
            message: message.clone(),
            field: None,
        },
        _ => PythonBindingError::Core(error.to_string()),
    };

    python_error_to_py_err(python_error)
}

/// Convert Python binding errors to PyErr with appropriate exception types
pub(crate) fn python_error_to_py_err(error: PythonBindingError) -> PyErr {
    match &error {
        PythonBindingError::Network { .. } => {
            PyErr::new::<pyo3::exceptions::PyConnectionError, _>(error.to_string())
        }
        PythonBindingError::Authentication { .. } => {
            PyErr::new::<pyo3::exceptions::PyPermissionError, _>(error.to_string())
        }
        PythonBindingError::Validation { .. } => {
            PyErr::new::<pyo3::exceptions::PyValueError, _>(error.to_string())
        }
        PythonBindingError::Configuration { .. } => {
            PyErr::new::<pyo3::exceptions::PyValueError, _>(error.to_string())
        }
        PythonBindingError::RateLimit { .. } => {
            PyErr::new::<pyo3::exceptions::PyRuntimeError, _>(error.to_string())
        }
        PythonBindingError::Timeout { .. } => {
            PyErr::new::<pyo3::exceptions::PyTimeoutError, _>(error.to_string())
        }

        _ => PyErr::new::<pyo3::exceptions::PyRuntimeError, _>(error.to_string()),
    }
}

/// Enhanced utility function to convert any error to PyErr with context
pub(crate) fn to_py_runtime_error<E: std::fmt::Display>(error: E) -> PyErr {
    let error_msg = error.to_string();
    warn!(
        "Converting runtime error to Python exception: {}",
        error_msg
    );

    // Check for common error patterns and map to appropriate exceptions
    if error_msg.contains("timeout") || error_msg.contains("deadline") {
        PyErr::new::<pyo3::exceptions::PyTimeoutError, _>(error_msg)
    } else if error_msg.contains("permission") || error_msg.contains("unauthorized") {
        PyErr::new::<pyo3::exceptions::PyPermissionError, _>(error_msg)
    } else if error_msg.contains("not found") || error_msg.contains("missing") {
        PyErr::new::<pyo3::exceptions::PyFileNotFoundError, _>(error_msg)
    } else if error_msg.contains("invalid") || error_msg.contains("malformed") {
        PyErr::new::<pyo3::exceptions::PyValueError, _>(error_msg)
    } else if error_msg.contains("connection") || error_msg.contains("network") {
        PyErr::new::<pyo3::exceptions::PyConnectionError, _>(error_msg)
    } else {
        PyErr::new::<pyo3::exceptions::PyRuntimeError, _>(error_msg)
    }
}

/// Create validation error with field and value context
pub(crate) fn validation_error(field: &str, value: Option<&str>, message: &str) -> PyErr {
    let error = PythonBindingError::Validation {
        message: message.to_string(),
        field: field.to_string(),
        value: value.map(|v| v.to_string()),
    };
    python_error_to_py_err(error)
}

/// Create timeout error with operation context
pub(crate) fn timeout_error(operation: &str, duration_ms: u64, message: &str) -> PyErr {
    let error = PythonBindingError::Timeout {
        message: message.to_string(),
        operation: operation.to_string(),
        duration_ms,
    };
    python_error_to_py_err(error)
}<|MERGE_RESOLUTION|>--- conflicted
+++ resolved
@@ -35,22 +35,14 @@
         message: String,
         /// Field name
         field: String,
-<<<<<<< HEAD
-        /// Optional value
-=======
         /// Optional value that caused the error
->>>>>>> d8e52973
         value: Option<String>,
     },
     /// Rate limiting error with backoff information
     RateLimit {
         /// Error message
         message: String,
-<<<<<<< HEAD
-        /// Optional retry after duration
-=======
         /// Optional retry after seconds
->>>>>>> d8e52973
         retry_after: Option<u64>,
     },
     /// Timeout error with operation details
