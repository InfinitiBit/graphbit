--- conflicted
+++ resolved
@@ -5,11 +5,7 @@
 use graphbit_core::{graph::WorkflowEdge, types::NodeId, workflow::Workflow as CoreWorkflow};
 use pyo3::prelude::*;
 
-<<<<<<< HEAD
-/// Python wrapper for workflow definition and execution
-=======
 /// A workflow definition containing nodes and their execution flow
->>>>>>> 84cc8052
 #[pyclass]
 #[derive(Clone)]
 pub struct Workflow {
