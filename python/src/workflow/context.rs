use pyo3::prelude::*;
use pyo3::types::PyDict;
use serde_json::Value as JsonValue;

<<<<<<< HEAD
/// Python wrapper for workflow execution context
=======
/// Context object for workflow execution containing shared state and variables
>>>>>>> 84cc8052
#[pyclass]
#[derive(Clone)]
pub struct WorkflowContext {
    pub(crate) inner: graphbit_core::types::WorkflowContext,
}

#[pymethods]
impl WorkflowContext {
    #[new]
    fn new() -> Self {
        Self {
            inner: graphbit_core::types::WorkflowContext::new(
                graphbit_core::types::WorkflowId::new(),
            ),
        }
    }

    /// Set a variable in the context
    fn set_variable(&mut self, key: String, value: PyObject, py: Python<'_>) -> PyResult<()> {
        // Convert Python object to JSON value
        let json_value = if let Ok(s) = value.extract::<String>(py) {
            JsonValue::String(s)
        } else if let Ok(b) = value.extract::<bool>(py) {
            JsonValue::Bool(b)
        } else if let Ok(i) = value.extract::<i64>(py) {
            JsonValue::Number(serde_json::Number::from(i))
        } else if let Ok(f) = value.extract::<f64>(py) {
            JsonValue::Number(
                serde_json::Number::from_f64(f).unwrap_or(serde_json::Number::from(0)),
            )
        } else {
            // Try to serialize as JSON string
            let json_str = format!("{}", value);
            JsonValue::String(json_str)
        };

        self.inner.variables.insert(key, json_value);
        Ok(())
    }

    /// Get a variable from the context
    fn get_variable(&self, key: &str, py: Python<'_>) -> PyResult<Option<PyObject>> {
        match self.inner.variables.get(key) {
            Some(value) => {
                let py_obj = json_to_python(value, py)?;
                Ok(Some(py_obj))
            }
            None => Ok(None),
        }
    }

    /// Get a node's output from the context
    fn get_node_output(&self, node_id: &str, py: Python<'_>) -> PyResult<Option<PyObject>> {
        match self.inner.get_node_output(node_id) {
            Some(value) => {
                let py_obj = json_to_python(value, py)?;
                Ok(Some(py_obj))
            }
            None => Ok(None),
        }
    }

    /// Get a nested value from a node's output using dot notation
    fn get_nested_output(&self, reference: &str, py: Python<'_>) -> PyResult<Option<PyObject>> {
        match self.inner.get_nested_output(reference) {
            Some(value) => {
                let py_obj = json_to_python(value, py)?;
                Ok(Some(py_obj))
            }
            None => Ok(None),
        }
    }

    /// Convert the context variables to a Python dictionary
    fn to_dict(&self, py: Python<'_>) -> PyResult<PyObject> {
        let dict = PyDict::new(py);
        for (k, v) in &self.inner.variables {
            let py_value = json_to_python(v, py)?;
            dict.set_item(k, py_value)?;
        }
        Ok(dict.into())
    }

    /// Get all node outputs as a dictionary
    fn get_all_node_outputs(&self, py: Python<'_>) -> PyResult<PyObject> {
        let dict = PyDict::new(py);
        for (k, v) in &self.inner.node_outputs {
            let py_value = json_to_python(v, py)?;
            dict.set_item(k, py_value)?;
        }
        Ok(dict.into())
    }

    /// Get the workflow ID
    fn get_workflow_id(&self) -> String {
        self.inner.workflow_id.to_string()
    }

    /// Get the workflow state
    fn get_state(&self) -> String {
        format!("{:?}", self.inner.state)
    }

    /// Check if the workflow is completed
    fn is_completed(&self) -> bool {
        matches!(
            self.inner.state,
            graphbit_core::types::WorkflowState::Completed
        )
    }

    /// Check if the workflow has failed
    fn is_failed(&self) -> bool {
        matches!(
            self.inner.state,
            graphbit_core::types::WorkflowState::Failed { .. }
        )
    }
}

/// Helper function to convert JSON values to Python objects
fn json_to_python(value: &JsonValue, py: Python<'_>) -> PyResult<PyObject> {
    match value {
        JsonValue::String(s) => Ok(s.clone().into_pyobject(py)?.into_any().unbind()),
        JsonValue::Number(n) => {
            if let Some(i) = n.as_i64() {
                Ok(i.into_pyobject(py)?.into_any().unbind())
            } else if let Some(f) = n.as_f64() {
                Ok(f.into_pyobject(py)?.into_any().unbind())
            } else {
                Ok(n.to_string().into_pyobject(py)?.into_any().unbind())
            }
        }
        JsonValue::Bool(b) => {
            let py_bool = b.into_pyobject(py)?;
            Ok(
                <pyo3::Bound<'_, pyo3::types::PyBool> as Clone>::clone(&py_bool)
                    .into_any()
                    .unbind(),
            )
        }
        JsonValue::Null => Ok(py.None()),
        JsonValue::Array(arr) => {
            let py_list = pyo3::types::PyList::empty(py);
            for item in arr {
                let py_item = json_to_python(item, py)?;
                py_list.append(py_item)?;
            }
            Ok(py_list.into_any().unbind())
        }
        JsonValue::Object(obj) => {
            let py_dict = PyDict::new(py);
            for (k, v) in obj {
                let py_value = json_to_python(v, py)?;
                py_dict.set_item(k, py_value)?;
            }
            Ok(py_dict.into_any().unbind())
        }
    }
}<|MERGE_RESOLUTION|>--- conflicted
+++ resolved
@@ -2,11 +2,7 @@
 use pyo3::types::PyDict;
 use serde_json::Value as JsonValue;
 
-<<<<<<< HEAD
-/// Python wrapper for workflow execution context
-=======
 /// Context object for workflow execution containing shared state and variables
->>>>>>> 84cc8052
 #[pyclass]
 #[derive(Clone)]
 pub struct WorkflowContext {
