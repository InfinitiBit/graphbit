//! Workflow node for GraphBit Python bindings

use crate::llm::LlmConfig;
use crate::tools::ToolExecutor;
use graphbit_core::{
    graph::{NodeType, WorkflowNode},
    types::AgentId,
};
use pyo3::prelude::*;
use pyo3::types::{PyList, PyTuple};
use std::cell::RefCell;
use std::collections::HashMap;

// Global tool registry for storing Python tool functions
thread_local! {
    static TOOL_REGISTRY: RefCell<HashMap<String, PyObject>> = RefCell::new(HashMap::new());
}

<<<<<<< HEAD
/// Python wrapper for workflow node
=======
/// A workflow node representing a single operation or step in a workflow
>>>>>>> 84cc8052
#[pyclass]
#[derive(Clone)]
pub struct Node {
    pub(crate) inner: WorkflowNode,
}

#[pymethods]
impl Node {
    #[staticmethod]
    #[pyo3(signature = (name, prompt, agent_id=None, output_name=None, tools=None, system_prompt=None, llm_config=None))]
    fn agent(
        name: String,
        prompt: String,
        agent_id: Option<String>,
        output_name: Option<String>,
        tools: Option<&Bound<'_, PyList>>,
        system_prompt: Option<String>,
        llm_config: Option<LlmConfig>,
    ) -> PyResult<Self> {
        // Validate required parameters
        if name.trim().is_empty() {
            return Err(PyErr::new::<pyo3::exceptions::PyValueError, _>(
                "Name cannot be empty",
            ));
        }
        if prompt.trim().is_empty() {
            return Err(PyErr::new::<pyo3::exceptions::PyValueError, _>(
                "Prompt cannot be empty",
            ));
        }

        let id = agent_id.unwrap_or_else(|| {
            format!(
                "agent_{}",
                std::time::SystemTime::now()
                    .duration_since(std::time::UNIX_EPOCH)
                    .unwrap()
                    .as_nanos()
            )
        });
        let mut node = WorkflowNode::new(
            name.clone(),
            format!("Agent: {}", name),
            NodeType::Agent {
                agent_id: AgentId::from_string(&id).map_err(|e| {
                    PyErr::new::<pyo3::exceptions::PyValueError, _>(format!("Invalid ID: {}", e))
                })?,
                prompt_template: prompt,
            },
        );

        // Store output name in metadata if provided
        if let Some(output_name) = output_name {
            node.config.insert(
                "output_name".to_string(),
                serde_json::Value::String(output_name),
            );
        }

        // Store system prompt in metadata if provided
        if let Some(system_prompt) = system_prompt {
            node.config.insert(
                "system_prompt".to_string(),
                serde_json::Value::String(system_prompt),
            );
        }

        // Store LLM config in metadata if provided
        if let Some(llm_config) = llm_config {
            match serde_json::to_value(&llm_config.inner) {
                Ok(config_value) => {
                    node.config.insert("llm_config".to_string(), config_value);
                }
                Err(e) => {
                    return Err(PyErr::new::<pyo3::exceptions::PyValueError, _>(format!(
                        "Failed to serialize LLM config: {}",
                        e
                    )));
                }
            }
        }

        // Store tools in metadata if provided
        if let Some(tools_list) = tools {
            println!("🔧 Processing {} tools for agent node", tools_list.len());
            let mut tool_schemas = Vec::new();
            let mut tool_names = Vec::new();

            // Get Python interpreter for introspection
            let py = tools_list.py();

            for tool in tools_list.iter() {
                // Extract tool metadata
                let tool_name = tool
                    .getattr("__name__")
                    .and_then(|name| name.extract::<String>())
                    .unwrap_or_else(|_| "unknown_tool".to_string());

                let tool_doc = tool
                    .getattr("__doc__")
                    .and_then(|doc| doc.extract::<Option<String>>())
                    .unwrap_or(None)
                    .unwrap_or_else(|| "Tool function".to_string());

                // Extract comprehensive function schema using introspection
                let parameters_schema = match extract_comprehensive_function_schema(&tool, py) {
                    Ok(schema) => schema,
                    Err(e) => {
                        eprintln!(
                            "Warning: Failed to extract schema for tool '{}': {}",
                            tool_name, e
                        );
                        // Fallback to empty schema
                        serde_json::json!({
                            "type": "object",
                            "properties": {},
                            "required": []
                        })
                    }
                };

                // Create comprehensive tool schema for LLM
                let tool_schema = serde_json::json!({
                    "name": tool_name,
                    "description": tool_doc,
                    "parameters": parameters_schema
                });

                tool_schemas.push(tool_schema);
                tool_names.push(tool_name);
            }

            // Store tool schemas for LLM integration
            node.config.insert(
                "tool_schemas".to_string(),
                serde_json::Value::Array(tool_schemas.clone()),
            );
            println!(
                "🔧 Stored {} tool schemas in node config",
                tool_schemas.len()
            );

            // Store tool names for reference
            node.config.insert(
                "tools".to_string(),
                serde_json::Value::Array(
                    tool_names
                        .into_iter()
                        .map(serde_json::Value::String)
                        .collect(),
                ),
            );

            Python::with_gil(|py| {
                TOOL_REGISTRY.with(|registry| {
                    let mut registry = registry.borrow_mut();
                    for (i, tool) in tools_list.iter().enumerate() {
                        let tool_name = tool
                            .getattr("__name__")
                            .and_then(|name| name.extract::<String>())
                            .unwrap_or_else(|_| format!("tool_{}", i));
                        let py_obj = tool.into_pyobject(py).unwrap();
                        registry.insert(tool_name, py_obj.into_any().unbind());
                    }
                });
            });
        }

        Ok(Self { inner: node })
    }

    #[staticmethod]
    fn transform(name: String, transformation: String) -> PyResult<Self> {
        // Validate required parameters
        if name.trim().is_empty() {
            return Err(PyErr::new::<pyo3::exceptions::PyValueError, _>(
                "Transform name cannot be empty",
            ));
        }
        if transformation.trim().is_empty() {
            return Err(PyErr::new::<pyo3::exceptions::PyValueError, _>(
                "Transform transformation cannot be empty",
            ));
        }

        Ok(Self {
            inner: WorkflowNode::new(
                name.clone(),
                format!("Transform: {}", name),
                NodeType::Transform { transformation },
            ),
        })
    }

    #[staticmethod]
    fn condition(name: String, expression: String) -> PyResult<Self> {
        // Validate required parameters
        if name.trim().is_empty() {
            return Err(PyErr::new::<pyo3::exceptions::PyValueError, _>(
                "Condition name cannot be empty",
            ));
        }
        if expression.trim().is_empty() {
            return Err(PyErr::new::<pyo3::exceptions::PyValueError, _>(
                "Condition expression cannot be empty",
            ));
        }

        Ok(Self {
            inner: WorkflowNode::new(
                name.clone(),
                format!("Condition: {}", name),
                NodeType::Condition { expression },
            ),
        })
    }

    fn id(&self) -> String {
        self.inner.id.to_string()
    }

    fn name(&self) -> String {
        self.inner.name.clone()
    }

    /// Check if this node has tools configured
    fn has_tools(&self) -> bool {
        self.inner.config.contains_key("tools")
    }

    /// Get the list of tool names for this node
    fn get_tool_names(&self) -> Vec<String> {
        if let Some(tools_value) = self.inner.config.get("tools") {
            if let Some(tools_array) = tools_value.as_array() {
                return tools_array
                    .iter()
                    .filter_map(|v| v.as_str().map(|s| s.to_string()))
                    .collect();
            }
        }
        Vec::new()
    }

    /// Create a tool executor for this node with registered tools
    fn create_tool_executor(&self, py: Python<'_>) -> PyResult<ToolExecutor> {
        use crate::tools::registry::ToolRegistry;

        // Create a new tool registry and populate it with the tools from this node
        let registry = ToolRegistry::new();

        // Get the tool names for this node
        let tool_names = self.get_tool_names();

        // Register tools from the global registry
        TOOL_REGISTRY.with(|global_registry| {
            let global_registry = global_registry.borrow();
            for tool_name in &tool_names {
                if let Some(tool_func) = global_registry.get(tool_name) {
                    // Create empty parameters schema
                    let params_dict = pyo3::types::PyDict::new(py);

                    registry.register_tool(
                        tool_name.clone(),
                        format!("Tool function: {}", tool_name),
                        tool_func.clone_ref(py),
                        &params_dict,
                        None, // No specific return type
                    )?;
                }
            }
            Ok::<(), PyErr>(())
        })?;

        Ok(ToolExecutor::new(Some(&registry), None))
    }

    /// Execute tools for this node with given tool calls
    fn execute_tools(&self, tool_calls: &Bound<'_, PyList>, py: Python<'_>) -> PyResult<String> {
        if !self.has_tools() {
            return Err(PyErr::new::<pyo3::exceptions::PyValueError, _>(
                "This node does not have tools configured",
            ));
        }

        let executor = self.create_tool_executor(py)?;
        let results = executor.execute_tools(tool_calls, py)?;

        // Convert results to a summary string for LLM
        let mut summary = String::new();
        summary.push_str("Tool Execution Results:\n");

        for (i, result) in results.get_all().iter().enumerate() {
            let output_text = if result.success {
                result.output.clone()
            } else {
                format!(
                    "Error: {}",
                    result
                        .error
                        .as_ref()
                        .unwrap_or(&"Unknown error".to_string())
                )
            };

            summary.push_str(&format!(
                "{}. {} -> {}\n",
                i + 1,
                result.tool_name,
                output_text
            ));
        }

        Ok(summary)
    }

    /// Get node configuration as JSON string
    fn get_config(&self) -> PyResult<String> {
        serde_json::to_string_pretty(&self.inner.config).map_err(|e| {
            PyErr::new::<pyo3::exceptions::PyValueError, _>(format!(
                "Failed to serialize node config: {}",
                e
            ))
        })
    }

    /// String representation
    fn __repr__(&self) -> String {
        format!(
            "Node(id='{}', name='{}', type='{}')",
            self.inner.id,
            self.inner.name,
            match &self.inner.node_type {
                NodeType::Agent { .. } => "Agent",
                NodeType::Transform { .. } => "Transform",
                NodeType::Condition { .. } => "Condition",
                NodeType::Split => "Split",
                NodeType::Join => "Join",
                NodeType::Delay { .. } => "Delay",
                NodeType::HttpRequest { .. } => "HttpRequest",
                NodeType::Custom { .. } => "Custom",
                NodeType::DocumentLoader { .. } => "DocumentLoader",
            }
        )
    }
}

/// Extract comprehensive function parameter schema using introspection and docstring parsing
fn extract_comprehensive_function_schema(
    func: &Bound<'_, PyAny>,
    py: Python<'_>,
) -> PyResult<serde_json::Value> {
    let inspect = py.import("inspect")?;
    let signature = inspect.call_method1("signature", (func,))?;
    let parameters = signature.getattr("parameters")?;

    // Extract docstring for parameter descriptions
    let docstring = func
        .getattr("__doc__")
        .and_then(|doc| doc.extract::<Option<String>>())
        .unwrap_or(None)
        .unwrap_or_else(|| String::new());

    let param_descriptions = parse_docstring_parameters(&docstring);

    let mut properties = serde_json::Map::new();
    let mut required = Vec::new();

    // Iterate through function parameters using Python dict iteration
    let param_items = parameters.call_method0("items")?;
    for item in param_items.try_iter()? {
        let item_tuple = item?;
        let param_name = item_tuple.get_item(0)?.extract::<String>()?;
        let param_obj = item_tuple.get_item(1)?;

        // Skip 'self' and 'cls' parameters
        if param_name == "self" || param_name == "cls" {
            continue;
        }

        // Get parameter annotation for type information
        let annotation = param_obj.getattr("annotation")?;
        let param_type =
            if annotation.is_none() || annotation.to_string() == "<class 'inspect._empty'>" {
                "string" // Default type
            } else {
                map_python_type_to_json_schema(&annotation.to_string())
            };

        let mut param_info = serde_json::Map::new();
        param_info.insert(
            "type".to_string(),
            serde_json::Value::String(param_type.to_string()),
        );

        // Add description from docstring if available, otherwise use a default
        let description = param_descriptions
            .get(&param_name)
            .cloned()
            .unwrap_or_else(|| format!("Parameter {}", param_name));
        param_info.insert(
            "description".to_string(),
            serde_json::Value::String(description),
        );

        // Check if parameter has a default value
        let default = param_obj.getattr("default")?;
        if default.to_string() != "<class 'inspect._empty'>" {
            // Try to convert default value to JSON
            if let Ok(default_str) = default.extract::<String>() {
                param_info.insert(
                    "default".to_string(),
                    serde_json::Value::String(default_str),
                );
            } else if let Ok(default_int) = default.extract::<i64>() {
                param_info.insert(
                    "default".to_string(),
                    serde_json::Value::Number(serde_json::Number::from(default_int)),
                );
            } else if let Ok(default_float) = default.extract::<f64>() {
                if let Some(num) = serde_json::Number::from_f64(default_float) {
                    param_info.insert("default".to_string(), serde_json::Value::Number(num));
                }
            } else if let Ok(default_bool) = default.extract::<bool>() {
                param_info.insert("default".to_string(), serde_json::Value::Bool(default_bool));
            }
        } else {
            // Parameter is required
            required.push(param_name.clone());
        }

        properties.insert(param_name, serde_json::Value::Object(param_info));
    }

    Ok(serde_json::json!({
        "type": "object",
        "properties": properties,
        "required": required
    }))
}

/// Parse docstring to extract parameter descriptions
/// Supports Google, NumPy, and Sphinx docstring formats
fn parse_docstring_parameters(docstring: &str) -> std::collections::HashMap<String, String> {
    use std::collections::HashMap;

    let mut param_descriptions = HashMap::new();

    if docstring.is_empty() {
        return param_descriptions;
    }

    // Try Google-style docstring format first
    if let Some(args_section) = extract_args_section_google(docstring) {
        for line in args_section.lines() {
            if let Some((param_name, description)) = parse_google_param_line(line) {
                param_descriptions.insert(param_name, description);
            }
        }
    }

    // Try NumPy/Sphinx-style docstring format
    if param_descriptions.is_empty() {
        if let Some(params_section) = extract_parameters_section_numpy(docstring) {
            for line in params_section.lines() {
                if let Some((param_name, description)) = parse_numpy_param_line(line) {
                    param_descriptions.insert(param_name, description);
                }
            }
        }
    }

    param_descriptions
}

/// Extract Args section from Google-style docstring
fn extract_args_section_google(docstring: &str) -> Option<String> {
    let lines: Vec<&str> = docstring.lines().collect();
    let mut in_args_section = false;
    let mut args_lines = Vec::new();

    for line in lines {
        let trimmed = line.trim();

        if trimmed == "Args:" || trimmed == "Arguments:" || trimmed == "Parameters:" {
            in_args_section = true;
            continue;
        }

        if in_args_section {
            if trimmed.ends_with(':') && !trimmed.contains(' ') && trimmed.len() > 1 {
                break;
            }
            args_lines.push(line);
        }
    }

    if args_lines.is_empty() {
        None
    } else {
        Some(args_lines.join("\n"))
    }
}

/// Parse a single parameter line from Google-style docstring
fn parse_google_param_line(line: &str) -> Option<(String, String)> {
    let trimmed = line.trim();

    // Look for pattern: "param_name (type): description" or "param_name: description"
    if let Some(colon_pos) = trimmed.find(':') {
        let param_part = trimmed[..colon_pos].trim();
        let description = trimmed[colon_pos + 1..].trim();

        // Extract parameter name (remove type annotation if present)
        let param_name = if let Some(paren_pos) = param_part.find('(') {
            param_part[..paren_pos].trim()
        } else {
            param_part
        };

        if !param_name.is_empty() && !description.is_empty() {
            return Some((param_name.to_string(), description.to_string()));
        }
    }

    None
}

/// Extract Parameters section from NumPy/Sphinx-style docstring
fn extract_parameters_section_numpy(docstring: &str) -> Option<String> {
    let lines: Vec<&str> = docstring.lines().collect();
    let mut in_params_section = false;
    let mut params_lines = Vec::new();

    for line in lines {
        let trimmed = line.trim();

        if trimmed == "Parameters"
            || trimmed == "Parameters:"
            || trimmed.starts_with("Parameters\n")
            || trimmed.starts_with("Parameters\r\n")
        {
            in_params_section = true;
            continue;
        }

        if in_params_section {
            // Check if we've reached another section
            if trimmed == "Returns"
                || trimmed == "Returns:"
                || trimmed == "Raises"
                || trimmed == "Raises:"
                || trimmed == "Examples"
                || trimmed == "Examples:"
            {
                break;
            }
            params_lines.push(line);
        }
    }

    if params_lines.is_empty() {
        None
    } else {
        Some(params_lines.join("\n"))
    }
}

/// Parse a single parameter line from NumPy/Sphinx-style docstring
fn parse_numpy_param_line(line: &str) -> Option<(String, String)> {
    let trimmed = line.trim();

    // Look for pattern: "param_name : type" followed by description on next lines
    // For simplicity, we'll look for lines that start with a word followed by space and colon
    if let Some(colon_pos) = trimmed.find(" :") {
        let param_name = trimmed[..colon_pos].trim();
        let rest = trimmed[colon_pos + 2..].trim();

        if !param_name.is_empty() {
            // For NumPy style, description might be on the same line after type
            let description = if rest.is_empty() {
                format!("Parameter {}", param_name)
            } else {
                rest.to_string()
            };
            return Some((param_name.to_string(), description));
        }
    }

    None
}

/// Map Python type annotations to JSON Schema types
fn map_python_type_to_json_schema(type_str: &str) -> &'static str {
    match type_str {
        s if s.contains("int") => "integer",
        s if s.contains("float") => "number",
        s if s.contains("bool") => "boolean",
        s if s.contains("str") => "string",
        s if s.contains("list") || s.contains("List") => "array",
        s if s.contains("dict") || s.contains("Dict") => "object",
        _ => "string", // Default fallback
    }
}

/// Convert JSON value to Python object
fn json_to_python_value(value: &serde_json::Value, py: Python<'_>) -> PyResult<PyObject> {
    match value {
        serde_json::Value::Null => Ok(py.None()),
        serde_json::Value::Bool(b) => {
            let py_bool = b.into_pyobject(py)?;
            Ok(
                <pyo3::Bound<'_, pyo3::types::PyBool> as Clone>::clone(&py_bool)
                    .into_any()
                    .unbind(),
            )
        }
        serde_json::Value::Number(n) => {
            if let Some(i) = n.as_i64() {
                Ok(i.into_pyobject(py)?.into_any().unbind())
            } else if let Some(f) = n.as_f64() {
                Ok(f.into_pyobject(py)?.into_any().unbind())
            } else {
                Ok(n.to_string().into_pyobject(py)?.into_any().unbind())
            }
        }
        serde_json::Value::String(s) => Ok(s.into_pyobject(py)?.into_any().unbind()),
        serde_json::Value::Array(arr) => {
            let py_list = pyo3::types::PyList::empty(py);
            for item in arr {
                let py_item = json_to_python_value(item, py)?;
                py_list.append(py_item)?;
            }
            Ok(py_list.into_pyobject(py)?.into_any().unbind())
        }
        serde_json::Value::Object(obj) => {
            let py_dict = pyo3::types::PyDict::new(py);
            for (key, val) in obj {
                let py_val = json_to_python_value(val, py)?;
                py_dict.set_item(key, py_val)?;
            }
            Ok(py_dict.into_pyobject(py)?.into_any().unbind())
        }
    }
}

/// Execute a tool from the registry by name with given arguments
#[pyfunction]
pub(crate) fn execute_tool(
    py: Python<'_>,
    tool_name: String,
    args: Vec<PyObject>,
) -> PyResult<PyObject> {
    TOOL_REGISTRY.with(|registry| {
        let registry = registry.borrow();
        if let Some(tool_func) = registry.get(&tool_name) {
            // Call the tool function with the provided arguments
            let args_tuple = PyTuple::new(py, args)?;
            tool_func.call1(py, args_tuple)
        } else {
            Err(PyErr::new::<pyo3::exceptions::PyValueError, _>(format!(
                "Tool '{}' not found in registry",
                tool_name
            )))
        }
    })
}

/// Get all registered tool names
#[pyfunction]
pub(crate) fn get_registered_tools(_py: Python<'_>) -> PyResult<Vec<String>> {
    TOOL_REGISTRY.with(|registry| {
        let registry = registry.borrow();
        Ok(registry.keys().cloned().collect())
    })
}

/// Bridge function to sync tools from global registry to thread-local registry
#[pyfunction]
pub(crate) fn sync_global_tools_to_workflow(py: Python<'_>) -> PyResult<()> {
    use crate::tools::decorator::get_global_registry;

    // Get tools from the global registry
    let global_registry = get_global_registry();
    let global_guard = global_registry.lock().map_err(|e| {
        PyErr::new::<pyo3::exceptions::PyRuntimeError, _>(format!(
            "Failed to acquire global registry lock: {}",
            e
        ))
    })?;

    // Get the list of registered tools from the global registry
    let global_tools = global_guard.list_tools().map_err(|e| {
        PyErr::new::<pyo3::exceptions::PyRuntimeError, _>(format!(
            "Failed to list global tools: {}",
            e
        ))
    })?;

    // For each tool in the global registry, get the actual function and register it in thread-local
    TOOL_REGISTRY.with(|local_registry| {
        let mut local_registry = local_registry.borrow_mut();

        for tool_name in global_tools {
            // Create a placeholder function that delegates to the global registry
            let tool_placeholder = py.eval(
                c"lambda *args, **kwargs: 'Tool execution delegated to global registry'",
                None,
                None,
            )?;

            local_registry.insert(
                tool_name.clone(),
                tool_placeholder.into_pyobject(py)?.into_any().unbind(),
            );
        }

        Ok::<(), PyErr>(())
    })?;

    Ok(())
}

/// Execute a tool from the global registry
fn execute_tool_from_global_registry(
    py: Python<'_>,
    tool_name: &str,
    parameters: &serde_json::Map<String, serde_json::Value>,
) -> PyResult<String> {
    use crate::tools::decorator::get_global_registry;

    // Get the global registry
    let global_registry = get_global_registry();
    let global_guard = global_registry.lock().map_err(|e| {
        PyErr::new::<pyo3::exceptions::PyRuntimeError, _>(format!(
            "Failed to acquire global registry lock: {}",
            e
        ))
    })?;

    // Check if the tool exists in the global registry
    let has_tool = global_guard.has_tool(tool_name).map_err(|e| {
        PyErr::new::<pyo3::exceptions::PyRuntimeError, _>(format!(
            "Failed to check tool existence: {}",
            e
        ))
    })?;

    if !has_tool {
        return Err(PyErr::new::<pyo3::exceptions::PyValueError, _>(format!(
            "Tool '{}' not found in global registry",
            tool_name
        )));
    }

    // Execute the tool using the global registry's execute method
    // Convert parameters to the format expected by the registry
    let params_dict = pyo3::types::PyDict::new(py);
    for (key, value) in parameters {
        match json_to_python_value(value, py) {
            Ok(py_value) => {
                params_dict.set_item(key, py_value)?;
            }
            Err(e) => {
                return Err(PyErr::new::<pyo3::exceptions::PyValueError, _>(format!(
                    "Failed to convert parameter '{}': {}",
                    key, e
                )));
            }
        }
    }

    // Execute the tool through the global registry
    match global_guard.execute_tool(tool_name, &params_dict, py) {
        Ok(tool_result) => {
            if tool_result.success {
                Ok(format!("{}: {}", tool_name, tool_result.output))
            } else {
                Ok(format!(
                    "{}: Error - {}",
                    tool_name,
                    tool_result
                        .error
                        .unwrap_or_else(|| "Unknown error".to_string())
                ))
            }
        }
        Err(e) => Ok(format!(
            "{}: Error - Tool execution failed: {}",
            tool_name, e
        )),
    }
}

/// Execute tool calls from workflow
#[pyfunction]
pub(crate) fn execute_workflow_tool_calls(
    py: Python<'_>,
    tool_calls_json: String,
    node_tools: Vec<String>,
) -> PyResult<String> {
    // Parse the tool calls JSON
    let tool_calls: Vec<serde_json::Value> =
        serde_json::from_str(&tool_calls_json).map_err(|e| {
            PyErr::new::<pyo3::exceptions::PyValueError, _>(format!(
                "Failed to parse tool calls JSON: {}",
                e
            ))
        })?;

    let mut results = Vec::new();

    for tool_call in tool_calls {
        if let (Some(tool_name), Some(parameters)) = (
            tool_call.get("tool_name").and_then(|v| v.as_str()),
            tool_call.get("parameters").and_then(|v| v.as_object()),
        ) {
            // Validate tool availability
            if !node_tools.contains(&tool_name.to_string()) {
                results.push(format!(
                    "{}: Error - Tool '{}' not available for this node",
                    tool_name, tool_name
                ));
                continue;
            }

            // Execute tool using the global registry
            let tool_result = TOOL_REGISTRY.with(|registry| {
                let registry = registry.borrow();
                if let Some(tool_func) = registry.get(tool_name) {
                    // Convert parameters to Python kwargs
                    let kwargs = pyo3::types::PyDict::new(py);

                    // Convert each parameter from JSON to Python
                    for (key, value) in parameters {
                        match json_to_python_value(value, py) {
                            Ok(py_value) => {
                                if let Err(e) = kwargs.set_item(key, py_value) {
                                    return Ok::<String, PyErr>(format!(
                                        "{}: Error - Failed to set parameter '{}': {}",
                                        tool_name, key, e
                                    ));
                                }
                            }
                            Err(e) => {
                                return Ok::<String, PyErr>(format!(
                                    "{}: Error - Failed to convert parameter '{}': {}",
                                    tool_name, key, e
                                ));
                            }
                        }
                    }

                    // Execute the tool function
                    match tool_func.call(py, (), Some(&kwargs)) {
                        Ok(result) => {
                            // Convert result to string
                            let result_str = match result.extract::<String>(py) {
                                Ok(s) => s,
                                Err(_) => result.to_string(), // Fallback to repr
                            };
                            Ok::<String, PyErr>(format!("{}: {}", tool_name, result_str))
                        }
                        Err(e) => Ok::<String, PyErr>(format!(
                            "{}: Error - Tool execution failed: {}",
                            tool_name, e
                        )),
                    }
                } else {
                    // Execute from global registry if not found in thread-local
                    Ok::<String, PyErr>(
                        execute_tool_from_global_registry(py, tool_name, parameters)
                            .unwrap_or_else(|e| {
                                format!(
                                    "{}: Error - Tool '{}' not found in any registry: {}",
                                    tool_name, tool_name, e
                                )
                            }),
                    )
                }
            })?;

            results.push(tool_result);
        } else {
            results.push(
                "Error: Invalid tool call format - missing tool_name or parameters".to_string(),
            );
        }
    }

    // Return formatted results
    if results.is_empty() {
        Ok("No tool calls were executed".to_string())
    } else {
        Ok(results.join("\n"))
    }
}

/// Tool execution bridge for workflow integration
#[pyfunction]
pub(crate) fn execute_production_tool_calls(
    py: Python<'_>,
    tool_calls_json: String,
    node_tools: Vec<String>,
) -> PyResult<String> {
    use crate::tools::registry::ToolRegistry;

    // Parse tool calls
    let tool_calls: Vec<serde_json::Value> =
        serde_json::from_str(&tool_calls_json).map_err(|e| {
            PyErr::new::<pyo3::exceptions::PyValueError, _>(format!(
                "Failed to parse tool calls JSON: {}",
                e
            ))
        })?;

    // Create a tool registry with available tools
    let registry = ToolRegistry::new();

    // Register tools from the global registry that are available for this node
    TOOL_REGISTRY.with(|global_registry| {
        let global_registry = global_registry.borrow();
        for tool_name in &node_tools {
            if let Some(tool_func) = global_registry.get(tool_name) {
                let params_dict = pyo3::types::PyDict::new(py);
                let _ = registry.register_tool(
                    tool_name.clone(),
                    format!("Tool function: {}", tool_name),
                    tool_func.clone_ref(py),
                    &params_dict,
                    None,
                );
            }
        }
        Ok::<(), PyErr>(())
    })?;

    let mut results = Vec::new();

    // Execute each tool call
    for tool_call in tool_calls {
        if let (Some(tool_name), Some(parameters)) = (
            tool_call.get("tool_name").and_then(|v| v.as_str()),
            tool_call.get("parameters").and_then(|v| v.as_object()),
        ) {
            // Convert parameters to PyDict
            let params_dict = pyo3::types::PyDict::new(py);
            for (key, value) in parameters {
                match json_to_python_value(value, py) {
                    Ok(py_value) => {
                        params_dict.set_item(key, py_value)?;
                    }
                    Err(e) => {
                        results.push(format!(
                            "{}: Error - Parameter conversion failed: {}",
                            tool_name, e
                        ));
                        continue;
                    }
                }
            }

            // Execute the tool
            match registry.execute_tool(tool_name, &params_dict, py) {
                Ok(tool_result) => {
                    if tool_result.success {
                        results.push(format!("{}: {}", tool_name, tool_result.output));
                    } else {
                        let error_msg = tool_result
                            .error
                            .unwrap_or_else(|| "Unknown error".to_string());
                        results.push(format!("{}: Error - {}", tool_name, error_msg));
                    }
                }
                Err(e) => {
                    results.push(format!("{}: Error - {}", tool_name, e));
                }
            }
        } else {
            results.push("Error: Invalid tool call format".to_string());
        }
    }

    Ok(results.join("\n"))
}<|MERGE_RESOLUTION|>--- conflicted
+++ resolved
@@ -16,11 +16,7 @@
     static TOOL_REGISTRY: RefCell<HashMap<String, PyObject>> = RefCell::new(HashMap::new());
 }
 
-<<<<<<< HEAD
-/// Python wrapper for workflow node
-=======
 /// A workflow node representing a single operation or step in a workflow
->>>>>>> 84cc8052
 #[pyclass]
 #[derive(Clone)]
 pub struct Node {
