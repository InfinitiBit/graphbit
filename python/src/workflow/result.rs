//! Workflow result for GraphBit Python bindings

use graphbit_core::types::{WorkflowContext, WorkflowState};
use pyo3::prelude::*;
use serde_json;
use std::collections::HashMap;

<<<<<<< HEAD
/// Python wrapper for workflow execution result
=======
/// Result of workflow execution containing output data and execution metadata
>>>>>>> 84cc8052
#[pyclass]
pub struct WorkflowResult {
    pub(crate) inner: WorkflowContext,
}

impl WorkflowResult {
    /// Create a new workflow result
    pub fn new(context: WorkflowContext) -> Self {
        Self { inner: context }
    }
}

#[pymethods]
impl WorkflowResult {
    fn is_success(&self) -> bool {
        matches!(self.inner.state, WorkflowState::Completed)
    }

    fn is_failed(&self) -> bool {
        matches!(self.inner.state, WorkflowState::Failed { .. })
    }

    fn state(&self) -> String {
        format!("{:?}", self.inner.state)
    }

    fn execution_time_ms(&self) -> u64 {
        // Use the built-in execution duration calculation
        self.inner.execution_duration_ms().unwrap_or(0)
    }

    fn variables(&self) -> Vec<(String, String)> {
        self.inner
            .variables
            .iter()
            .map(|(k, v)| {
                if let Ok(s) = serde_json::to_string(v) {
                    (k.clone(), s.trim_matches('"').to_string())
                } else {
                    (k.clone(), v.to_string())
                }
            })
            .collect()
    }

    fn get_variable(&self, key: &str) -> Option<String> {
        self.inner
            .get_variable(key)
            .and_then(|v| v.as_str())
            .map(|s| s.to_string())
    }

    fn get_all_variables(&self) -> HashMap<String, String> {
        self.inner
            .variables
            .iter()
            .filter_map(|(k, v)| v.as_str().map(|s| (k.clone(), s.to_string())))
            .collect()
    }

    /// Get a node's output by name or ID
    fn get_node_output(&self, node_name: &str) -> Option<String> {
        self.inner.get_node_output(node_name).and_then(|v| {
            // Handle different JSON value types properly
            match v {
                serde_json::Value::String(s) => Some(s.clone()),
                serde_json::Value::Null => None,
                _ => {
                    // For non-string values, serialize to JSON and then extract the string content
                    match serde_json::to_string(v) {
                        Ok(json_str) => {
                            // If it's a JSON string, try to extract the inner content
                            if json_str.starts_with('"')
                                && json_str.ends_with('"')
                                && json_str.len() > 2
                            {
                                Some(json_str[1..json_str.len() - 1].to_string())
                            } else {
                                Some(json_str)
                            }
                        }
                        Err(_) => Some(format!("{:?}", v)),
                    }
                }
            }
        })
    }

    /// Get all node outputs as a dictionary
    fn get_all_node_outputs(&self) -> HashMap<String, String> {
        self.inner
            .node_outputs
            .iter()
            .filter_map(|(k, v)| {
                // Handle different JSON value types properly
                let value_str = match v {
                    serde_json::Value::String(s) => s.clone(),
                    serde_json::Value::Null => return None,
                    _ => {
                        match serde_json::to_string(v) {
                            Ok(json_str) => {
                                // If it's a JSON string, try to extract the inner content
                                if json_str.starts_with('"')
                                    && json_str.ends_with('"')
                                    && json_str.len() > 2
                                {
                                    json_str[1..json_str.len() - 1].to_string()
                                } else {
                                    json_str
                                }
                            }
                            Err(_) => format!("{:?}", v),
                        }
                    }
                };
                Some((k.clone(), value_str))
            })
            .collect()
    }
}<|MERGE_RESOLUTION|>--- conflicted
+++ resolved
@@ -5,11 +5,7 @@
 use serde_json;
 use std::collections::HashMap;
 
-<<<<<<< HEAD
-/// Python wrapper for workflow execution result
-=======
 /// Result of workflow execution containing output data and execution metadata
->>>>>>> 84cc8052
 #[pyclass]
 pub struct WorkflowResult {
     pub(crate) inner: WorkflowContext,
