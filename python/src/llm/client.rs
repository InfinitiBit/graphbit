--- conflicted
+++ resolved
@@ -191,11 +191,8 @@
             | graphbit_core::llm::providers::LlmConfig::AzureOpenAI { .. }
             | graphbit_core::llm::providers::LlmConfig::Perplexity { .. }
             | graphbit_core::llm::providers::LlmConfig::Fireworks { .. }
-<<<<<<< HEAD
             | graphbit_core::llm::providers::LlmConfig::Bytedance { .. }
-=======
             | graphbit_core::llm::providers::LlmConfig::Ai21 { .. }
->>>>>>> ae945400
             | graphbit_core::llm::providers::LlmConfig::Xai { .. } => {
                 // Cloud APIs are typically faster
                 client_config.request_timeout = Duration::from_secs(60);
