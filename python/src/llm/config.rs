--- conflicted
+++ resolved
@@ -4,11 +4,7 @@
 use graphbit_core::llm::LlmConfig as CoreLlmConfig;
 use pyo3::prelude::*;
 
-<<<<<<< HEAD
-/// Python wrapper for LLM configuration
-=======
 /// Configuration for LLM providers and models
->>>>>>> 84cc8052
 #[pyclass]
 #[derive(Clone)]
 pub struct LlmConfig {
