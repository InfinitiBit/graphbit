--- conflicted
+++ resolved
@@ -98,7 +98,6 @@
     }
 
     #[staticmethod]
-<<<<<<< HEAD
     #[pyo3(signature = (api_key, model=None, base_url=None))]
     fn huggingface(
         api_key: String,
@@ -141,8 +140,6 @@
     }
 
     #[staticmethod]
-=======
->>>>>>> 981d6042
     #[pyo3(signature = (model=None))]
     fn ollama(model: Option<String>) -> Self {
         Self {
