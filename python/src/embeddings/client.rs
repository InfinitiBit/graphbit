--- conflicted
+++ resolved
@@ -8,11 +8,7 @@
 use crate::errors::to_py_runtime_error;
 use crate::runtime::get_runtime;
 
-<<<<<<< HEAD
-/// Python wrapper for the embedding service client
-=======
 /// Python client for generating text embeddings using various providers
->>>>>>> 84cc8052
 #[pyclass]
 pub struct EmbeddingClient {
     service: Arc<EmbeddingService>,
