<div align="center">

# GraphBit - High Performance Agentic Framework

<p align="center">
    <img src="assets/logo(circle).png" width="160px" alt="Logo" />
</p>

<!-- Added placeholders for links, fill it up when the corresponding links are available. -->
<p align="center">
    <a href="https://graphbit.ai/">Website</a> | 
    <a href="https://docs.graphbit.ai/">Docs</a> |
    <a href="https://discord.com/invite/huVJwkyu">Discord</a>
    <br /><br />
</p>

[![Build Status](https://img.shields.io/github/actions/workflow/status/InfinitiBit/graphbit/update-docs.yml?branch=main)](https://github.com/InfinitiBit/graphbit/actions/workflows/update-docs.yml)
[![PRs Welcome](https://img.shields.io/badge/PRs-welcome-brightgreen.svg)](https://github.com/InfinitiBit/graphbit/blob/main/CONTRIBUTING.md)
[![Rust Version](https://img.shields.io/badge/rust-1.70+-blue.svg)](https://www.rust-lang.org)
[![Python Version](https://img.shields.io/badge/python-3.10--3.13-blue.svg)](https://www.python.org)

**Type-Safe AI Agent Workflows with Rust Performance**

</div>

Graphbit is an **industry-grade agentic AI framework** built for developers and AI teams that demand stability, scalability, and low resource usage. 

Written in **Rust** for maximum performance and safety, it delivers up to **68× lower CPU usage** and **140× lower memory** footprint than certain leading alternatives while consistently using far fewer resources than the rest, all while maintaining comparable throughput and execution speed. See [benchmarks](benchmarks/report/framework-benchmark-report.md) for more details.

Designed to run **multi-agent workflows in parallel**, Graphbit persists memory across steps, recovers from failures, and ensures **100% task success** under load. Its lightweight, resource-efficient architecture enables deployment in both **high-scale enterprise environments** and **low-resource edge scenarios**. With built-in observability and concurrency support, Graphbit eliminates the bottlenecks that slow decision-making and erode ROI. 

##  Key Features

- **Tool Selection** - LLMs intelligently select tools based on descriptions
- **Type Safety** - Strong typing throughout the execution pipeline
- **Reliability** - Circuit breakers, retry policies, and error handling
<<<<<<< HEAD
- **Multi-LLM Support** - OpenAI, Anthropic, OpenRouter, DeepSeek, Replicate, Ollama
=======
- **Multi-LLM Support** - OpenAI, Azure OpenAI, Anthropic, OpenRouter, DeepSeek, Ollama
>>>>>>> 6259e5a6
- **Resource Management** - Concurrency controls and memory optimization
- **Observability** - Built-in metrics and execution tracing

##  Quick Start

### Installation
Clone the repository
```bash
git clone https://github.com/InfinitiBit/graphbit.git
cd graphbit
```

Install Rust
- **Linux/macOS**: 
```bash
curl --proto '=https' --tlsv1.2 -sSf https://sh.rustup.rs | sh && source $HOME/.cargo/env
```  
- **Windows**: Download & run [rustup-init.exe](https://win.rustup.rs/x86_64)  

Install Poetry
```bash
curl -sSL https://install.python-poetry.org | python3 -
```

Install dependencies (recommended to use a Python virtual environment)
```bash
poetry install --no-root
```

Build from source
```bash
cargo build --release
```

Build Python bindings
```bash
cd python/
maturin develop --release
```

### Environment Setup
First, set up your API keys:
```bash
export OPENAI_API_KEY=your_openai_api_key_here
export ANTHROPIC_API_KEY=your_anthropic_api_key_here
export REPLICATE_API_KEY=your_replicate_api_token_here
```

> **Security Note**: Never commit API keys to version control. Always use environment variables or secure secret management.

### Basic Usage
```python
import os

from graphbit import LlmConfig, Executor, Workflow, Node, tool

# Initialize and configure
config = LlmConfig.openai(os.getenv("OPENAI_API_KEY"), "gpt-4o-mini")

# Create executor
executor = Executor(config)

# Create tools with clear descriptions for LLM selection
@tool(_description="Get current weather information for any city")
def get_weather(location: str) -> dict:
    return {"location": location, "temperature": 22, "condition": "sunny"}

@tool(_description="Perform mathematical calculations and return results")
def calculate(expression: str) -> str:
    return f"Result: {eval(expression)}"

# Build workflow
workflow = Workflow("Analysis Pipeline")

# Create agent nodes
smart_agent = Node.agent(
    name="Smart Agent",
    prompt="What's the weather in Paris and calculate 15 + 27?",
    system_prompt="You are an assistant skilled in weather lookup and math calculations. Use tools to answer queries accurately.",
    tools=[get_weather, calculate]
)

processor = Node.agent(
    name="Data Processor",
    prompt="Process the results obtained from Smart Agent.",
    system_prompt="""You process and organize results from other agents.

    - Summarize and clarify key points
    - Structure your output for easy reading
    - Focus on actionable insights
    """
)

# Connect and execute
id1 = workflow.add_node(smart_agent)
id2 = workflow.add_node(processor)
workflow.connect(id1, id2)

result = executor.execute(workflow)
print(f"Workflow completed: {result.is_success()}")
print("\nSmart Agent Output: \n", result.get_node_output("Smart Agent"))
print("\nData Processor Output: \n", result.get_node_output("Data Processor"))
```

## High-Level Architecture

<p align="center">
  <img src="assets/architecture.svg" height="250" alt="GraphBit Architecture">
</p>

Three-tier design for reliability and performance:
- **Rust Core** - Workflow engine, agents, and LLM providers
- **Orchestration Layer** - Project management and execution
- **Python API** - PyO3 bindings with async support

## Python API Integrations

GraphBit provides a rich Python API for building and integrating agentic workflows, including executors, nodes, LLM clients, and embeddings. For the complete list of classes, methods, and usage examples, see the [Python API Reference](docs/api-reference/python-api.md).

## Contributing to GraphBit

We welcome contributions. To get started, please see the [Contributing](CONTRIBUTING.md) file for development setup and guidelines.

GraphBit is built by a wonderful community of researchers and engineers.

<a href="https://github.com/InfinitiBit/graphbit/graphs/contributors">
  <img src="https://contrib.rocks/image?repo=InfinitiBit/graphbit&columns=10" />
</a><|MERGE_RESOLUTION|>--- conflicted
+++ resolved
@@ -34,11 +34,7 @@
 - **Tool Selection** - LLMs intelligently select tools based on descriptions
 - **Type Safety** - Strong typing throughout the execution pipeline
 - **Reliability** - Circuit breakers, retry policies, and error handling
-<<<<<<< HEAD
-- **Multi-LLM Support** - OpenAI, Anthropic, OpenRouter, DeepSeek, Replicate, Ollama
-=======
-- **Multi-LLM Support** - OpenAI, Azure OpenAI, Anthropic, OpenRouter, DeepSeek, Ollama
->>>>>>> 6259e5a6
+- **Multi-LLM Support** - OpenAI, Azure OpenAI, Anthropic, OpenRouter, DeepSeek, Replicate, Ollama
 - **Resource Management** - Concurrency controls and memory optimization
 - **Observability** - Built-in metrics and execution tracing
 
