#!/usr/bin/env python3
"""Advanced Version Synchronization and Detection Script.

This script provides comprehensive version management for GraphBit:
- Detects authoritative version from multiple sources (local files, git tags, GitHub releases)
- Verifies synchronization across all version-containing files
- Provides automatic conflict resolution and version promotion
- Integrates with CI/CD for automated version management

Usage:
    python scripts/verify-version-sync.py                    # Verify synchronization
    python scripts/verify-version-sync.py --fix              # Auto-fix discrepancies
    python scripts/verify-version-sync.py --detect-latest    # Detect latest authoritative version
    python scripts/verify-version-sync.py --promote-version 0.3.0  # Promote specific version
"""

import argparse
import json
import logging
import re
import shutil
import subprocess  # nosec B404: import of 'subprocess'
import sys
from dataclasses import dataclass
from pathlib import Path
from typing import Dict, List, Optional, Tuple

import requests
from packaging import version

logger = logging.getLogger(__name__)


@dataclass
class VersionReference:
    """Represents a version reference in a file."""

    file_path: str
    version: str
    pattern: str
    line_number: int
    is_master: bool = False
    source_type: str = "file"  # "file", "git_tag", "github_release"


@dataclass
class VersionReport:
    """Comprehensive report of version synchronization status."""

    master_versions: Dict[str, str]
    derived_versions: Dict[str, str]
    remote_versions: Dict[str, str]  # Git tags and GitHub releases
    inconsistencies: List[Tuple[str, str, str]]  # (file, found_version, expected_version)
    authoritative_version: str
    is_synchronized: bool
    needs_promotion: bool = False
    recommendations: Optional[List[str]] = None


@dataclass
class VersionSource:
    """Represents a version source with priority and detection metadata."""

    name: str
    version: str
    priority: int  # Higher number = higher priority
    source_type: str  # "master", "derived", "remote"
    last_updated: Optional[str] = None
    confidence: float = 1.0  # Confidence in this version (0.0-1.0)


class AdvancedVersionManager:
    """Advanced version management with remote detection and conflict resolution."""

    def __init__(self, root_path: Path):
        """Initialize the version manager.

        Args:
            root_path: Root path of the project
        """
        self.root_path = root_path
        self.version_refs: List[VersionReference] = []
        self.remote_versions: Dict[str, str] = {}
        self.github_repo = "InfinitiBit/graphbit"  # Detected from context
        self._cached_master_version: Optional[str] = None

    @property
    def master_version(self) -> Optional[str]:
        """Get the master/authoritative version, computing it if not cached."""
        if self._cached_master_version is None:
            # Generate a report to determine the authoritative version
            report = self.generate_comprehensive_report()
            self._cached_master_version = report.authoritative_version
        return self._cached_master_version

    def detect_remote_versions(self) -> Dict[str, str]:
        """Detect versions from remote sources (git tags, GitHub releases)."""
        remote_versions = {}

        # Get git tags
        try:
            git_path = shutil.which("git")
            if not git_path:
                raise FileNotFoundError("git executable not found in PATH")
            result = subprocess.run([git_path, "tag", "--sort=-version:refname"], capture_output=True, text=True, cwd=self.root_path, shell=False)  # nosec
            if result.returncode == 0:
                tags = [tag.strip() for tag in result.stdout.split("\n") if tag.strip()]
                if tags:
                    # Get the latest tag
                    latest_tag = tags[0]
                    # Remove 'v' prefix if present
                    clean_version = latest_tag.lstrip("v")
                    remote_versions["git_latest_tag"] = clean_version
                    remote_versions["git_all_tags"] = ", ".join(tags[:5])  # Top 5 tags
        except Exception as e:
            print(f"Warning: Could not fetch git tags: {e}")

        # Get GitHub releases
        try:
            url = f"https://api.github.com/repos/{self.github_repo}/releases/latest"
            response = requests.get(url, timeout=30)
            response.raise_for_status()  # Raise an exception for bad status codes
            data = response.json()
            tag_name = data.get("tag_name", "")
            clean_version = tag_name.lstrip("v")
            remote_versions["github_latest_release"] = clean_version
        except Exception as e:
            print(f"Warning: Could not fetch GitHub releases: {e}")

        return remote_versions

    def determine_authoritative_version(self, local_versions: Dict[str, str], remote_versions: Dict[str, str]) -> Tuple[str, List[str]]:
        """Determine the authoritative version using priority-based resolution."""
        version_sources = []
        recommendations = []

        # Priority system:
        # 1. Master sources (if consistent): Priority 100
        # 2. GitHub latest release: Priority 90
        # 3. Git latest tag: Priority 80
        # 4. Derived sources (if consistent): Priority 70

        # Check master source consistency
        master_versions = {k: v for k, v in local_versions.items() if k in ["Cargo.toml (workspace)", "python/pyproject.toml"]}

        if len(set(master_versions.values())) == 1:
            # Master sources are consistent
            master_version = list(master_versions.values())[0]
            version_sources.append(VersionSource("master_sources", master_version, 100, "master"))
        else:
            # Master sources inconsistent - use highest version
            if master_versions:
                highest_master = max(master_versions.values(), key=lambda v: version.parse(v))
                version_sources.append(VersionSource("master_sources_highest", highest_master, 95, "master"))
                recommendations.append(f"⚠️  Master sources inconsistent. Promoting highest: {highest_master}")

        # Add remote sources
        if "github_latest_release" in remote_versions:
            version_sources.append(VersionSource("github_release", remote_versions["github_latest_release"], 90, "remote"))

        if "git_latest_tag" in remote_versions:
            version_sources.append(VersionSource("git_tag", remote_versions["git_latest_tag"], 80, "remote"))

        # Determine authoritative version (highest priority, then highest version)
        if not version_sources:
            return "0.1.0", ["⚠️  No version sources found. Using default 0.1.0"]

        # Sort by priority, then by version
        version_sources.sort(key=lambda x: (x.priority, version.parse(x.version)), reverse=True)
        authoritative = version_sources[0]

        # Check for version conflicts
        for source in version_sources[1:]:
            if source.source_type == "remote" and version.parse(source.version) > version.parse(authoritative.version):
<<<<<<< HEAD
                recommendations.append(f"🚀 Remote version {source.version} is higher than local {authoritative.version}. " f"Consider updating local versions.")
=======
                remote_higher = True
                recommendations.append(f"REMOTE version {source.version} is higher than local {authoritative.version}. " f"Consider updating local versions.")
>>>>>>> b8fb4862
                break

        return authoritative.version, recommendations

    def find_all_versions(self) -> List[VersionReference]:
        """Find all version references in the codebase."""
        refs = []

        # 1. Cargo.toml workspace version (MASTER)
        refs.extend(self._find_in_file("Cargo.toml", r'\[workspace\.package\][\s\S]*?^version = "([^"]+)"', is_master=True))

        # 2. Python pyproject.toml (MASTER)
        refs.extend(self._find_in_file("python/pyproject.toml", r'^version = "([^"]+)"', is_master=True))

        # 3. Root pyproject.toml (look for [tool.poetry] section)
        refs.extend(self._find_in_file("pyproject.toml", r'\[tool\.poetry\][\s\S]*?^version = "([^"]+)"'))

        # 4. Benchmarks __init__.py
        refs.extend(self._find_in_file("benchmarks/frameworks/__init__.py", r'__version__ = "([^"]+)"'))

        # 6. CHANGELOG.md (latest version - first occurrence only)
        refs.extend(self._find_in_file("CHANGELOG.md", r"## \[([^\]]+)\]", first_only=True))

        # 7. Core README.md
        refs.extend(self._find_in_file("core/README.md", r'graphbit-core = "([^"]+)"'))

        self.version_refs = refs
        return refs

    def _find_in_file(self, file_path: str, pattern: str, is_master: bool = False, first_only: bool = False) -> List[VersionReference]:
        """Find version references in a specific file."""
        full_path = self.root_path / file_path
        if not full_path.exists():
            return []

        refs = []
        try:
            with open(full_path, "r", encoding="utf-8") as f:
                content = f.read()

            # Use multiline matching for complex patterns
            matches = re.finditer(pattern, content, re.MULTILINE | re.DOTALL)
            for match in matches:
                # Extract version from the first capturing group
                if match.groups():
                    version = match.group(1)
                else:
                    version = match.group(0)

                # Calculate line number
                line_num = content[: match.start()].count("\n") + 1

                refs.append(VersionReference(file_path=file_path, version=version, pattern=pattern, line_number=line_num, is_master=is_master))

                # If first_only is True, break after first match
                if first_only:
                    break

                # For most files, only take the first match
                if file_path != "CHANGELOG.md":
                    break

        except Exception as e:
            print(f"⚠️  Error reading {file_path}: {e}")

        return refs

    def generate_comprehensive_report(self) -> VersionReport:
        """Generate a comprehensive version synchronization report."""
        # Find all local versions
        self.version_refs = self.find_all_versions()

        # Detect remote versions
        remote_versions = self.detect_remote_versions()

        # Organize versions by type
        master_versions = {}
        derived_versions = {}

        for ref in self.version_refs:
            if ref.is_master:
                master_versions[ref.file_path] = ref.version
            else:
                derived_versions[ref.file_path] = ref.version

        # Combine all local versions for authoritative determination
        all_local_versions = {**master_versions, **derived_versions}

        # Determine authoritative version
        authoritative_version, recommendations = self.determine_authoritative_version(all_local_versions, remote_versions)

        # Find inconsistencies
        inconsistencies = []
        for ref in self.version_refs:
            if ref.version != authoritative_version and "CHANGELOG.md" not in ref.file_path and "CHANGELOG.md" not in ref.file_path:
                inconsistencies.append((ref.file_path, ref.version, authoritative_version))

        # Determine if promotion is needed
        needs_promotion = False
        if remote_versions:
            # Filter out composite values like "v0.3.0, v0.2.0, v0.1.0"
            valid_remote_versions = []
            for v in remote_versions.values():
                if v and "," not in v:  # Skip composite values
                    try:
                        version.parse(v)  # Validate version format
                        valid_remote_versions.append(v)
                    except Exception as e:
                        logger.warning(f"Invalid remote version format: {v}. Error: {e}")

            if valid_remote_versions:
                latest_remote = max(valid_remote_versions, key=lambda x: version.parse(x))
                if version.parse(latest_remote) > version.parse(authoritative_version):
                    needs_promotion = True

        return VersionReport(
            master_versions=master_versions,
            derived_versions=derived_versions,
            remote_versions=remote_versions,
            inconsistencies=inconsistencies,
            authoritative_version=authoritative_version,
            is_synchronized=len(inconsistencies) == 0,
            needs_promotion=needs_promotion,
            recommendations=recommendations or [],
        )

    def print_detailed_report(self, report: VersionReport):
        """Print a detailed version synchronization report."""
        print("=" * 60)
        print(">> COMPREHENSIVE VERSION ANALYSIS REPORT")
        print("=" * 60)

        print(f"\n>> AUTHORITATIVE VERSION: {report.authoritative_version}")

        if report.recommendations:
<<<<<<< HEAD
            print("\n💡 RECOMMENDATIONS:")
            for rec in report.recommendations:
                print(f"   {rec}")

        print("\n📊 MASTER SOURCES:")
=======
            print(f"\n>> RECOMMENDATIONS:")
            for rec in report.recommendations:
                print(f"   {rec}")

        print(f"\n>> MASTER SOURCES:")
>>>>>>> b8fb4862
        for file_path, ver in report.master_versions.items():
            status = "OK" if ver == report.authoritative_version else "MISMATCH"
            print(f"   {status} {file_path}: {ver}")

<<<<<<< HEAD
        print("\n🔗 DERIVED SOURCES:")
=======
        print(f"\n>> DERIVED SOURCES:")
>>>>>>> b8fb4862
        for file_path, ver in report.derived_versions.items():
            status = "OK" if ver == report.authoritative_version else "MISMATCH"
            print(f"   {status} {file_path}: {ver}")

        if report.remote_versions:
<<<<<<< HEAD
            print("\n🌐 REMOTE SOURCES:")
=======
            print(f"\n>> REMOTE SOURCES:")
>>>>>>> b8fb4862
            for source, ver in report.remote_versions.items():
                print(f"   >> {source}: {ver}")

        if report.inconsistencies:
<<<<<<< HEAD
            print("\n🚨 INCONSISTENCIES FOUND:")
=======
            print(f"\n>> INCONSISTENCIES FOUND:")
>>>>>>> b8fb4862
            for file_path, found_ver, expected_ver in report.inconsistencies:
                print(f"   MISMATCH {file_path}: {found_ver} (expected {expected_ver})")

<<<<<<< HEAD
        print("\n📈 SYNCHRONIZATION STATUS:")
=======
        print(f"\n>> SYNCHRONIZATION STATUS:")
>>>>>>> b8fb4862
        if report.is_synchronized:
            print("   OK All versions are synchronized!")
        else:
            print(f"   MISMATCH {len(report.inconsistencies)} inconsistencies found")

        if report.needs_promotion:
            print("   >> Version promotion recommended (remote version is higher)")

        print("=" * 60)

    def promote_version(self, target_version: str) -> bool:
        """Promote a specific version across all files."""
        print(f">> PROMOTING VERSION TO: {target_version}")
        print("=" * 50)

        # Validate version format
        try:
            version.parse(target_version)
        except Exception as e:
            print(f"ERROR Invalid version format '{target_version}': {e}")
            return False

        # Update all version files
        files_updated = []

        # 1. Master sources first
        print(">> Updating master sources...")

        # Cargo.toml workspace version
        if self._update_file_version("Cargo.toml", r'^version = "[^"]+"', f'version = "{target_version}"'):
            files_updated.append("Cargo.toml")
<<<<<<< HEAD
            print("   ✅ Updated Cargo.toml")
=======
            print(f"   >> Updated Cargo.toml")
>>>>>>> b8fb4862

        # Python pyproject.toml
        if self._update_file_version("python/pyproject.toml", r'version = "[^"]+"', f'version = "{target_version}"'):
            files_updated.append("python/pyproject.toml")
<<<<<<< HEAD
            print("   ✅ Updated python/pyproject.toml")
=======
            print(f"   >> Updated python/pyproject.toml")
>>>>>>> b8fb4862

        # 2. Derived sources
        print(">> Updating derived sources...")

        # Root pyproject.toml
        if self._update_file_version("pyproject.toml", r'^version = "[^"]+"', f'version = "{target_version}"'):
            files_updated.append("pyproject.toml")
<<<<<<< HEAD
            print("   ✅ Updated pyproject.toml")
=======
            print(f"   >> Updated pyproject.toml")
>>>>>>> b8fb4862

        # Benchmarks __init__.py
        if self._update_file_version("benchmarks/frameworks/__init__.py", r'__version__ = "[^"]+"', f'__version__ = "{target_version}"'):
            files_updated.append("benchmarks/frameworks/__init__.py")
<<<<<<< HEAD
            print("   ✅ Updated benchmarks/frameworks/__init__.py")
=======
            print(f"   >> Updated benchmarks/frameworks/__init__.py")
>>>>>>> b8fb4862

        # README files
        readme_files = ["README.md", "core/README.md", "python/README.md"]
        for readme in readme_files:
            if self._update_readme_version(readme, target_version):
                files_updated.append(readme)
                print(f"   >> Updated {readme}")

        print(f"\n>> Successfully updated {len(files_updated)} files to version {target_version}")

        # Generate changelog entry
        changelog_success = self.generate_changelog_entry(target_version)
        if changelog_success:
            files_updated.append("CHANGELOG.md")

        if files_updated:
            print("\n>> Updated files:")
            for file_path in files_updated:
                print(f"   - {file_path}")

<<<<<<< HEAD
            print("\n💡 Next steps:")
            print("   1. Review the changes: git diff")
            print("   2. Test the build: make test")
=======
            print(f"\n>> Next steps:")
            print(f"   1. Review the changes: git diff")
            print(f"   2. Test the build: make test")
>>>>>>> b8fb4862
            print(f"   3. Commit changes: git add . && git commit -m 'chore: bump version to {target_version}'")
            print(f"   4. Create release: git tag v{target_version} && git push --tags")

        return len(files_updated) > 0

    def generate_changelog_entry(self, target_version: str) -> bool:
        """Generate changelog entry for the target version."""
        print(f">> Generating changelog entry for version {target_version}...")

        try:
            # Import and use the changelog generator
            import subprocess  # nosec B404: import of 'subprocess'

            python_path = shutil.which("python")
            if not python_path:
                raise FileNotFoundError("python executable not found in PATH")
            result = subprocess.run([python_path, "scripts/generate-changelog.py", "--version", target_version], capture_output=True, text=True, cwd=self.root_path, shell=False)  # nosec

            if result.returncode == 0:
                print(f">> Successfully generated changelog entry for {target_version}")
                return True
            else:
                print(f"ERROR Failed to generate changelog: {result.stderr}")
                return False

        except Exception as e:
            print(f"ERROR Error generating changelog: {e}")
            return False

    def fix_versions(self, target_version: Optional[str] = None) -> bool:
        """Fix version discrepancies by updating to master version."""
        # Use provided target version or determine authoritative version
        if target_version is None:
            # Generate report to get authoritative version without using the property
            # to avoid potential recursion issues
            report = self.generate_comprehensive_report()
            target_version = report.authoritative_version

        if not target_version:
            print("ERROR Cannot fix versions without a target version")
            return False

        print(f">> Fixing all versions to {target_version}")

        # Update each file
        files_updated = []

        # 1. Root pyproject.toml
        if self._update_file_version("pyproject.toml", r'(\[tool\.poetry\][\s\S]*?)version = "[^"]+"', rf'\1version = "{target_version}"'):
            files_updated.append("pyproject.toml")

        # 3. Benchmarks __init__.py
        if self._update_file_version("benchmarks/frameworks/__init__.py", r'__version__ = "[^"]+"', f'__version__ = "{target_version}"'):
            files_updated.append("benchmarks/frameworks/__init__.py")

        # 4. Core README.md
        if self._update_file_version("core/README.md", r'graphbit-core = "[^"]+"', f'graphbit-core = "{target_version}"'):
            files_updated.append("core/README.md")

        if files_updated:
            print(f">> Updated {len(files_updated)} files:")
            for file in files_updated:
                print(f"   - {file}")
            return True
        else:
            print(">> No files needed updating")
            return False

    def _update_file_version(self, file_path: str, pattern: str, replacement: str) -> bool:
        """Update version in a text file."""
        full_path = self.root_path / file_path
        if not full_path.exists():
            return False

        try:
            with open(full_path, "r", encoding="utf-8") as f:
                content = f.read()

            new_content = re.sub(pattern, replacement, content, flags=re.MULTILINE)

            if new_content != content:
                with open(full_path, "w", encoding="utf-8") as f:
                    f.write(new_content)
                return True

        except Exception as e:
            print(f"⚠️  Error updating {file_path}: {e}")

        return False

    def _update_json_version(self, file_path: str, target_version: Optional[str] = None) -> bool:
        """Update version in a JSON file."""
        full_path = self.root_path / file_path
        if not full_path.exists():
            return False

        # Use provided target version or get master version
        if target_version is None:
            target_version = self.master_version

        if not target_version:
            print(f"⚠️  No target version available for updating {file_path}")
            return False

        try:
            with open(full_path, "r", encoding="utf-8") as f:
                data = json.load(f)

            if data.get("version") != target_version:
                data["version"] = target_version

                with open(full_path, "w", encoding="utf-8") as f:
                    json.dump(data, f, indent=2)
                    f.write("\n")  # Add trailing newline
                return True

        except Exception as e:
            print(f"⚠️  Error updating {file_path}: {e}")

        return False

    def _update_readme_version(self, file_path: str, target_version: str) -> bool:
        """Update version references in README files."""
        full_path = self.root_path / file_path
        if not full_path.exists():
            return False

        try:
            with open(full_path, "r", encoding="utf-8") as f:
                content = f.read()

            original_content = content

            # Update various version patterns in README files
            patterns = [
                # graphbit-core = "0.1.0"
                (r'graphbit-core = "[^"]+"', f'graphbit-core = "{target_version}"'),
                # graphbit = "0.1.0"
                (r'graphbit = "[^"]+"', f'graphbit = "{target_version}"'),
                # version = "0.1.0"
                (r'version = "[^"]+"', f'version = "{target_version}"'),
                # [0.1.0]
                (r"\[[0-9]+\.[0-9]+\.[0-9]+[^\]]*\]", f"[{target_version}]"),
                # v0.1.0
                (r"v[0-9]+\.[0-9]+\.[0-9]+[^\s]*", f"v{target_version}"),
            ]

            for pattern, replacement in patterns:
                content = re.sub(pattern, replacement, content)

            if content != original_content:
                with open(full_path, "w", encoding="utf-8") as f:
                    f.write(content)
                return True

        except Exception as e:
            print(f"⚠️  Error updating {file_path}: {e}")

        return False


def main():
    """Run the version synchronization script."""
    parser = argparse.ArgumentParser(
        description="Advanced GraphBit Version Management System",
        formatter_class=argparse.RawDescriptionHelpFormatter,
        epilog="""
Examples:
  python scripts/verify-version-sync.py                    # Verify synchronization
  python scripts/verify-version-sync.py --fix              # Auto-fix discrepancies
  python scripts/verify-version-sync.py --detect-latest    # Detect latest authoritative version
  python scripts/verify-version-sync.py --promote-version 0.3.0  # Promote specific version
        """,
    )
    parser.add_argument("--fix", action="store_true", help="Automatically fix version discrepancies")
    parser.add_argument("--detect-latest", action="store_true", help="Detect and report the latest authoritative version")
    parser.add_argument("--promote-version", type=str, help="Promote a specific version across all files")
    parser.add_argument("--generate-changelog", type=str, help="Generate changelog entry for specified version")
    parser.add_argument("--root", type=Path, default=Path.cwd(), help="Root directory of the project")

    args = parser.parse_args()

    print(">> GraphBit Advanced Version Management System")
    print("=" * 60)

    manager = AdvancedVersionManager(args.root)

    # Handle version promotion
    if args.promote_version:
        success = manager.promote_version(args.promote_version)
        sys.exit(0 if success else 1)

    # Handle changelog generation
    if args.generate_changelog:
        success = manager.generate_changelog_entry(args.generate_changelog)
        sys.exit(0 if success else 1)

    # Generate comprehensive report
    print(">> Generating comprehensive version analysis...")
    report = manager.generate_comprehensive_report()

    # Print detailed report
    manager.print_detailed_report(report)

    # Handle specific actions
    if args.detect_latest:
        print(f"\n>> DETECTED AUTHORITATIVE VERSION: {report.authoritative_version}")
        if report.needs_promotion:
            # Find the highest valid remote version
            valid_remote_versions = []
            for v in report.remote_versions.values():
                if v and "," not in v:
                    try:
                        version.parse(v)
                        valid_remote_versions.append(v)
                    except Exception as e:
                        logger.warning(f"Invalid remote version format: {v}. Error: {e}")

            if valid_remote_versions:
                latest_remote = max(valid_remote_versions, key=lambda x: version.parse(x))
                print(f">> Consider promoting to remote version: {latest_remote}")
                print(f"   Command: python scripts/verify-version-sync.py --promote-version {latest_remote}")
        sys.exit(0)

    if args.fix and not report.is_synchronized:
<<<<<<< HEAD
        print("\n🔧 FIXING INCONSISTENCIES...")
=======
        print(f"\n>> FIXING INCONSISTENCIES...")
>>>>>>> b8fb4862
        success = manager.promote_version(report.authoritative_version)
        sys.exit(0 if success else 1)

    # Final status
    if report.is_synchronized:
        print(f"\n>> SUCCESS: All versions are synchronized at {report.authoritative_version}!")
        if report.needs_promotion:
<<<<<<< HEAD
            print("💡 Note: Remote versions are higher. Consider updating with --promote-version")
=======
            print(f">> Note: Remote versions are higher. Consider updating with --promote-version")
>>>>>>> b8fb4862
        sys.exit(0)
    else:
        print(f"\n>> ISSUES FOUND: {len(report.inconsistencies)} version inconsistencies detected")
        if args.fix:
            print(">> Use --fix flag to automatically resolve inconsistencies")
        sys.exit(1)


if __name__ == "__main__":
    main()<|MERGE_RESOLUTION|>--- conflicted
+++ resolved
@@ -172,12 +172,7 @@
         # Check for version conflicts
         for source in version_sources[1:]:
             if source.source_type == "remote" and version.parse(source.version) > version.parse(authoritative.version):
-<<<<<<< HEAD
                 recommendations.append(f"🚀 Remote version {source.version} is higher than local {authoritative.version}. " f"Consider updating local versions.")
-=======
-                remote_higher = True
-                recommendations.append(f"REMOTE version {source.version} is higher than local {authoritative.version}. " f"Consider updating local versions.")
->>>>>>> b8fb4862
                 break
 
         return authoritative.version, recommendations
@@ -313,55 +308,31 @@
         print(f"\n>> AUTHORITATIVE VERSION: {report.authoritative_version}")
 
         if report.recommendations:
-<<<<<<< HEAD
             print("\n💡 RECOMMENDATIONS:")
             for rec in report.recommendations:
                 print(f"   {rec}")
 
         print("\n📊 MASTER SOURCES:")
-=======
-            print(f"\n>> RECOMMENDATIONS:")
-            for rec in report.recommendations:
-                print(f"   {rec}")
-
-        print(f"\n>> MASTER SOURCES:")
->>>>>>> b8fb4862
         for file_path, ver in report.master_versions.items():
             status = "OK" if ver == report.authoritative_version else "MISMATCH"
             print(f"   {status} {file_path}: {ver}")
 
-<<<<<<< HEAD
         print("\n🔗 DERIVED SOURCES:")
-=======
-        print(f"\n>> DERIVED SOURCES:")
->>>>>>> b8fb4862
         for file_path, ver in report.derived_versions.items():
             status = "OK" if ver == report.authoritative_version else "MISMATCH"
             print(f"   {status} {file_path}: {ver}")
 
         if report.remote_versions:
-<<<<<<< HEAD
             print("\n🌐 REMOTE SOURCES:")
-=======
-            print(f"\n>> REMOTE SOURCES:")
->>>>>>> b8fb4862
             for source, ver in report.remote_versions.items():
                 print(f"   >> {source}: {ver}")
 
         if report.inconsistencies:
-<<<<<<< HEAD
             print("\n🚨 INCONSISTENCIES FOUND:")
-=======
-            print(f"\n>> INCONSISTENCIES FOUND:")
->>>>>>> b8fb4862
             for file_path, found_ver, expected_ver in report.inconsistencies:
                 print(f"   MISMATCH {file_path}: {found_ver} (expected {expected_ver})")
 
-<<<<<<< HEAD
         print("\n📈 SYNCHRONIZATION STATUS:")
-=======
-        print(f"\n>> SYNCHRONIZATION STATUS:")
->>>>>>> b8fb4862
         if report.is_synchronized:
             print("   OK All versions are synchronized!")
         else:
@@ -393,20 +364,12 @@
         # Cargo.toml workspace version
         if self._update_file_version("Cargo.toml", r'^version = "[^"]+"', f'version = "{target_version}"'):
             files_updated.append("Cargo.toml")
-<<<<<<< HEAD
             print("   ✅ Updated Cargo.toml")
-=======
-            print(f"   >> Updated Cargo.toml")
->>>>>>> b8fb4862
 
         # Python pyproject.toml
         if self._update_file_version("python/pyproject.toml", r'version = "[^"]+"', f'version = "{target_version}"'):
             files_updated.append("python/pyproject.toml")
-<<<<<<< HEAD
             print("   ✅ Updated python/pyproject.toml")
-=======
-            print(f"   >> Updated python/pyproject.toml")
->>>>>>> b8fb4862
 
         # 2. Derived sources
         print(">> Updating derived sources...")
@@ -414,20 +377,12 @@
         # Root pyproject.toml
         if self._update_file_version("pyproject.toml", r'^version = "[^"]+"', f'version = "{target_version}"'):
             files_updated.append("pyproject.toml")
-<<<<<<< HEAD
             print("   ✅ Updated pyproject.toml")
-=======
-            print(f"   >> Updated pyproject.toml")
->>>>>>> b8fb4862
 
         # Benchmarks __init__.py
         if self._update_file_version("benchmarks/frameworks/__init__.py", r'__version__ = "[^"]+"', f'__version__ = "{target_version}"'):
             files_updated.append("benchmarks/frameworks/__init__.py")
-<<<<<<< HEAD
             print("   ✅ Updated benchmarks/frameworks/__init__.py")
-=======
-            print(f"   >> Updated benchmarks/frameworks/__init__.py")
->>>>>>> b8fb4862
 
         # README files
         readme_files = ["README.md", "core/README.md", "python/README.md"]
@@ -448,15 +403,9 @@
             for file_path in files_updated:
                 print(f"   - {file_path}")
 
-<<<<<<< HEAD
             print("\n💡 Next steps:")
             print("   1. Review the changes: git diff")
             print("   2. Test the build: make test")
-=======
-            print(f"\n>> Next steps:")
-            print(f"   1. Review the changes: git diff")
-            print(f"   2. Test the build: make test")
->>>>>>> b8fb4862
             print(f"   3. Commit changes: git add . && git commit -m 'chore: bump version to {target_version}'")
             print(f"   4. Create release: git tag v{target_version} && git push --tags")
 
@@ -682,11 +631,7 @@
         sys.exit(0)
 
     if args.fix and not report.is_synchronized:
-<<<<<<< HEAD
         print("\n🔧 FIXING INCONSISTENCIES...")
-=======
-        print(f"\n>> FIXING INCONSISTENCIES...")
->>>>>>> b8fb4862
         success = manager.promote_version(report.authoritative_version)
         sys.exit(0 if success else 1)
 
@@ -694,11 +639,7 @@
     if report.is_synchronized:
         print(f"\n>> SUCCESS: All versions are synchronized at {report.authoritative_version}!")
         if report.needs_promotion:
-<<<<<<< HEAD
             print("💡 Note: Remote versions are higher. Consider updating with --promote-version")
-=======
-            print(f">> Note: Remote versions are higher. Consider updating with --promote-version")
->>>>>>> b8fb4862
         sys.exit(0)
     else:
         print(f"\n>> ISSUES FOUND: {len(report.inconsistencies)} version inconsistencies detected")
