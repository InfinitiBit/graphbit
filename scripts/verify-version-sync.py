--- conflicted
+++ resolved
@@ -23,11 +23,7 @@
 import urllib.request
 from dataclasses import dataclass
 from pathlib import Path
-<<<<<<< HEAD
-from typing import Dict, List, Optional, Tuple
-=======
 from typing import Dict, List, Optional, Set, Tuple
->>>>>>> 3b709c90
 
 from packaging import version
 
@@ -159,10 +155,7 @@
         # Check for version conflicts
         for source in version_sources[1:]:
             if source.source_type == "remote" and version.parse(source.version) > version.parse(authoritative.version):
-<<<<<<< HEAD
-=======
                 remote_higher = True
->>>>>>> 3b709c90
                 recommendations.append(f"🚀 Remote version {source.version} is higher than local {authoritative.version}. " f"Consider updating local versions.")
                 break
 
@@ -181,14 +174,7 @@
         # 3. Root pyproject.toml (look for [tool.poetry] section)
         refs.extend(self._find_in_file("pyproject.toml", r'\[tool\.poetry\][\s\S]*?^version = "([^"]+)"'))
 
-<<<<<<< HEAD
-        # 4. Node.js package.json
-        refs.extend(self._find_in_file("nodejs/package.json", r'"version":\s*"([^"]+)"'))
-
-        # 5. Benchmarks __init__.py
-=======
         # 4. Benchmarks __init__.py
->>>>>>> 3b709c90
         refs.extend(self._find_in_file("benchmarks/frameworks/__init__.py", r'__version__ = "([^"]+)"'))
 
         # 6. CHANGELOG.md (latest version - first occurrence only)
@@ -267,12 +253,8 @@
         for ref in self.version_refs:
             if ref.version != authoritative_version and "CHANGELOG.md" not in ref.file_path:
                 # Skip CHANGELOG.md as it can have multiple versions
-<<<<<<< HEAD
-                inconsistencies.append((ref.file_path, ref.version, authoritative_version))
-=======
                 if "CHANGELOG.md" not in ref.file_path:
                     inconsistencies.append((ref.file_path, ref.version, authoritative_version))
->>>>>>> 3b709c90
 
         # Determine if promotion is needed
         needs_promotion = False
@@ -383,14 +365,6 @@
             files_updated.append("pyproject.toml")
             print("   ✅ Updated pyproject.toml")
 
-<<<<<<< HEAD
-        # Node.js package.json
-        if self._update_file_version("nodejs/package.json", r'"version":\s*"[^"]+"', f'"version": "{target_version}"'):
-            files_updated.append("nodejs/package.json")
-            print("   ✅ Updated nodejs/package.json")
-
-=======
->>>>>>> 3b709c90
         # Benchmarks __init__.py
         if self._update_file_version("benchmarks/frameworks/__init__.py", r'__version__ = "[^"]+"', f'__version__ = "{target_version}"'):
             files_updated.append("benchmarks/frameworks/__init__.py")
@@ -459,13 +433,6 @@
         if self._update_file_version("pyproject.toml", r'(\[tool\.poetry\][\s\S]*?)version = "[^"]+"', rf'\1version = "{self.master_version}"'):
             files_updated.append("pyproject.toml")
 
-<<<<<<< HEAD
-        # 2. Node.js package.json
-        if self._update_json_version("nodejs/package.json"):
-            files_updated.append("nodejs/package.json")
-
-=======
->>>>>>> 3b709c90
         # 3. Benchmarks __init__.py
         if self._update_file_version("benchmarks/frameworks/__init__.py", r'__version__ = "[^"]+"', f'__version__ = "{self.master_version}"'):
             files_updated.append("benchmarks/frameworks/__init__.py")
