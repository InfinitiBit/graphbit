--- conflicted
+++ resolved
@@ -183,26 +183,16 @@
 async fn test_workflow_complex_graph() {
     graphbit_core::init().expect("Failed to initialize GraphBit");
 
-<<<<<<< HEAD
     let _agent_id1 = AgentId::new();
     let _agent_id2 = AgentId::new();
-=======
-    let agent_id_start = AgentId::new();
-    let agent_id_left = AgentId::new();
-    let agent_id_right = AgentId::new();
-    let agent_id_end = AgentId::new();
->>>>>>> e32bec0e
+
 
     // Create start node
     let start_node = WorkflowNode::new(
         "Start",
         "Starting node",
         NodeType::Agent {
-<<<<<<< HEAD
-            agent_id: AgentId::new(),
-=======
-            agent_id: agent_id_start,
->>>>>>> e32bec0e
+            agent_id: AgentId::new(),
             prompt_template: "Start processing".to_string(),
         },
     );
@@ -212,11 +202,7 @@
         "Left",
         "Left branch",
         NodeType::Agent {
-<<<<<<< HEAD
-            agent_id: AgentId::new(),
-=======
-            agent_id: agent_id_left,
->>>>>>> e32bec0e
+            agent_id: AgentId::new(),
             prompt_template: "Process left branch".to_string(),
         },
     );
@@ -226,11 +212,7 @@
         "Right",
         "Right branch",
         NodeType::Agent {
-<<<<<<< HEAD
-            agent_id: AgentId::new(),
-=======
-            agent_id: agent_id_right,
->>>>>>> e32bec0e
+            agent_id: AgentId::new(),
             prompt_template: "Process right branch".to_string(),
         },
     );
@@ -240,11 +222,7 @@
         "End",
         "Merging node",
         NodeType::Agent {
-<<<<<<< HEAD
-            agent_id: AgentId::new(),
-=======
-            agent_id: agent_id_end,
->>>>>>> e32bec0e
+            agent_id: AgentId::new(),
             prompt_template: "Merge results".to_string(),
         },
     );
