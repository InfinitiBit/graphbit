use graphbit_core::document_loader::{
    detect_document_type, validate_document_source, DocumentLoader,
    DocumentLoaderConfig,
};
use std::collections::HashMap;
use std::io::Write;
use tempfile::{NamedTempFile, TempDir};

#[tokio::test]
async fn test_load_json_success_and_invalid() {
    // valid JSON
    let mut tmp = NamedTempFile::new().expect("create temp");
    write!(tmp, "{{\"k\": 1}}").unwrap();
    let path = tmp.path().to_str().unwrap().to_string();

    let loader = DocumentLoader::new();
    let content = loader
        .load_document(&path, "json")
        .await
        .expect("load json");
    assert!(content.content.contains("\"k\""));

    // invalid JSON should error
    let mut tmp2 = NamedTempFile::new().expect("create temp");
    write!(tmp2, "not a json").unwrap();
    let path2 = tmp2.path().to_str().unwrap().to_string();

    let res = loader.load_document(&path2, "json").await;
    assert!(res.is_err());
    if let Err(e) = res {
        assert!(
            e.to_string().to_lowercase().contains("invalid json")
                || e.to_string().to_lowercase().contains("failed to read json")
        );
    }
}

#[tokio::test]
<<<<<<< HEAD
async fn test_document_loader_config() {
    let mut extraction_settings = HashMap::new();
    extraction_settings.insert("preserve_whitespace".to_string(), serde_json::json!(true));

    let config = DocumentLoaderConfig {
        max_file_size: 1024, // 1KB
        default_encoding: "utf-8".to_string(),
        preserve_formatting: true,
        extraction_settings,
    };

    let loader = DocumentLoader::with_config(config.clone());

    // Test that config is applied - create a file that exceeds the limit
    let temp_dir = TempDir::new().expect("create temp dir");
    let large_file = temp_dir.path().join("large.txt");
    let large_content = "A".repeat(2048); // 2KB, exceeds 1KB limit
    std::fs::write(&large_file, &large_content).expect("write large file");

    let result = loader
        .load_document(large_file.to_str().unwrap(), "txt")
        .await;
    assert!(result.is_err());
    assert!(result
        .unwrap_err()
        .to_string()
        .contains("exceeds maximum allowed size"));

    // Test small file works
    let small_file = temp_dir.path().join("small.txt");
    std::fs::write(&small_file, "small content").expect("write small file");

    let result = loader
        .load_document(small_file.to_str().unwrap(), "txt")
        .await;
    assert!(result.is_ok());
}

#[tokio::test]
async fn test_document_loader_default() {
    let loader1 = DocumentLoader::new();
    let loader2 = DocumentLoader::default();

    // Both should work the same way
    let temp_dir = TempDir::new().expect("create temp dir");
    let file_path = temp_dir.path().join("test.txt");
    std::fs::write(&file_path, "test content").expect("write file");

    let result1 = loader1
        .load_document(file_path.to_str().unwrap(), "txt")
        .await;
    let result2 = loader2
        .load_document(file_path.to_str().unwrap(), "txt")
        .await;

    assert!(result1.is_ok());
    assert!(result2.is_ok());
    assert_eq!(result1.unwrap().content, result2.unwrap().content);
}

#[test]
fn test_supported_types() {
    let types = DocumentLoader::supported_types();
    assert!(types.contains(&"txt"));
    assert!(types.contains(&"pdf"));
    assert!(types.contains(&"docx"));
    assert!(types.contains(&"json"));
    assert!(types.contains(&"csv"));
    assert!(types.contains(&"xml"));
    assert!(types.contains(&"html"));
    assert_eq!(types.len(), 7);
}

#[test]
fn test_detect_document_type() {
    // Test supported extensions
    assert_eq!(detect_document_type("test.txt"), Some("txt".to_string()));
    assert_eq!(detect_document_type("test.pdf"), Some("pdf".to_string()));
    assert_eq!(detect_document_type("test.docx"), Some("docx".to_string()));
    assert_eq!(detect_document_type("test.json"), Some("json".to_string()));
    assert_eq!(detect_document_type("test.csv"), Some("csv".to_string()));
    assert_eq!(detect_document_type("test.xml"), Some("xml".to_string()));
    assert_eq!(detect_document_type("test.html"), Some("html".to_string()));

    // Test case insensitive
    assert_eq!(detect_document_type("test.PDF"), Some("pdf".to_string()));
    assert_eq!(detect_document_type("test.TXT"), Some("txt".to_string()));

    // Test unsupported extensions
    assert_eq!(detect_document_type("test.exe"), None);
    assert_eq!(detect_document_type("test.unknown"), None);
    assert_eq!(detect_document_type("test"), None);

    // Test complex paths
    assert_eq!(
        detect_document_type("/path/to/document.pdf"),
        Some("pdf".to_string())
    );
    assert_eq!(
        detect_document_type("C:\\Users\\test\\document.docx"),
        Some("docx".to_string())
    );
}

#[tokio::test]
async fn test_validate_document_source() {
    // Test supported document types
    let temp_dir = TempDir::new().expect("create temp dir");
    let file_path = temp_dir.path().join("test.txt");
    std::fs::write(&file_path, "test content").expect("write file");

    let result = validate_document_source(file_path.to_str().unwrap(), "txt");
    assert!(result.is_ok());

    // Test unsupported document type
    let result = validate_document_source(file_path.to_str().unwrap(), "exe");
    assert!(result.is_err());
    assert!(result
        .unwrap_err()
        .to_string()
        .contains("Unsupported document type"));

    // Test non-existent file
    let result = validate_document_source("/nonexistent/file.txt", "txt");
    assert!(result.is_err());
    assert!(result.unwrap_err().to_string().contains("File not found"));

    // Test URL (should pass validation)
    let result = validate_document_source("https://example.com/doc.txt", "txt");
    assert!(result.is_ok());
}

#[tokio::test]
async fn test_extract_xml_content() {
    let temp_dir = TempDir::new().expect("create temp dir");
    let xml_file = temp_dir.path().join("test.xml");
    let xml_content = r#"<?xml version="1.0" encoding="UTF-8"?>
<root>
    <item id="1">First item</item>
    <item id="2">Second item</item>
</root>"#;
    std::fs::write(&xml_file, xml_content).expect("write xml file");

    let loader = DocumentLoader::new();
    let result = loader
        .load_document(xml_file.to_str().unwrap(), "xml")
        .await;

    assert!(result.is_ok());
    let content = result.unwrap();
    assert_eq!(content.document_type, "xml");
    assert!(content.content.contains("<root>"));
    assert!(content.content.contains("First item"));
    assert!(content.content.contains("Second item"));
    assert!(content.file_size > 0);
}

#[tokio::test]
async fn test_extract_html_content() {
    let temp_dir = TempDir::new().expect("create temp dir");
    let html_file = temp_dir.path().join("test.html");
    let html_content = r#"<!DOCTYPE html>
<html>
<head>
    <title>Test Page</title>
</head>
<body>
    <h1>Welcome</h1>
    <p>This is a test HTML document.</p>
</body>
</html>"#;
    std::fs::write(&html_file, html_content).expect("write html file");

    let loader = DocumentLoader::new();
    let result = loader
        .load_document(html_file.to_str().unwrap(), "html")
        .await;

    assert!(result.is_ok());
    let content = result.unwrap();
    assert_eq!(content.document_type, "html");
    assert!(content.content.contains("<html>"));
    assert!(content.content.contains("Welcome"));
    assert!(content.content.contains("test HTML document"));
    assert!(content.file_size > 0);
}

#[tokio::test]
async fn test_unsupported_document_type() {
    let temp_dir = TempDir::new().expect("create temp dir");
    let file_path = temp_dir.path().join("test.exe");
    std::fs::write(&file_path, "binary content").expect("write file");

    let loader = DocumentLoader::new();
    let result = loader
        .load_document(file_path.to_str().unwrap(), "exe")
        .await;

    assert!(result.is_err());
    assert!(result
        .unwrap_err()
        .to_string()
        .contains("Unsupported document type"));
}

#[tokio::test]
async fn test_file_not_found() {
    let loader = DocumentLoader::new();
    let result = loader
        .load_document("/nonexistent/path/file.txt", "txt")
        .await;

    assert!(result.is_err());
    assert!(result.unwrap_err().to_string().contains("File not found"));
}

#[tokio::test]
async fn test_invalid_url_format() {
    let loader = DocumentLoader::new();

    // Test invalid URL scheme
    let result = loader.load_document("ftp://example.com/file.txt", "txt").await;
    assert!(result.is_err());
    assert!(result
        .unwrap_err()
        .to_string()
        .contains("Invalid URL format"));

    // Test malformed URL
    let result = loader.load_document("not-a-url://test", "txt").await;
    assert!(result.is_err());
    assert!(result
        .unwrap_err()
        .to_string()
        .contains("Invalid URL format"));
}

#[tokio::test]
async fn test_pdf_extraction_attempt() {
    // Create a fake PDF file (will fail extraction but test the code path)
    let temp_dir = TempDir::new().expect("create temp dir");
    let pdf_file = temp_dir.path().join("test.pdf");
    std::fs::write(&pdf_file, "fake pdf content").expect("write fake pdf");

    let loader = DocumentLoader::new();
    let result = loader
        .load_document(pdf_file.to_str().unwrap(), "pdf")
        .await;

    // This should fail because it's not a real PDF, but it tests the extraction path
    assert!(result.is_err());
    // The error should be related to PDF parsing, not file not found
    let error_msg = result.unwrap_err().to_string();
    assert!(
        error_msg.contains("Failed to open PDF file") || error_msg.contains("PDF")
    );
}

#[tokio::test]
async fn test_docx_extraction_attempt() {
    // Create a fake DOCX file (will fail extraction but test the code path)
    let temp_dir = TempDir::new().expect("create temp dir");
    let docx_file = temp_dir.path().join("test.docx");
    std::fs::write(&docx_file, "fake docx content").expect("write fake docx");

    let loader = DocumentLoader::new();
    let result = loader
        .load_document(docx_file.to_str().unwrap(), "docx")
        .await;

    // This should fail because it's not a real DOCX, but it tests the extraction path
    assert!(result.is_err());
    // The error should be related to DOCX parsing
    let error_msg = result.unwrap_err().to_string();
    assert!(
        error_msg.contains("Failed to open DOCX file")
        || error_msg.contains("DOCX")
        || error_msg.contains("zip")
    );
}

#[tokio::test]
async fn test_document_content_structure() {
    let temp_dir = TempDir::new().expect("create temp dir");
    let file_path = temp_dir.path().join("test.txt");
    let test_content = "Hello, World!\nThis is a test document.";
    std::fs::write(&file_path, test_content).expect("write file");

    let loader = DocumentLoader::new();
    let result = loader
        .load_document(file_path.to_str().unwrap(), "txt")
        .await;

    assert!(result.is_ok());
    let content = result.unwrap();

    // Verify DocumentContent structure
    assert_eq!(content.source, file_path.to_str().unwrap());
    assert_eq!(content.document_type, "txt");
    assert_eq!(content.content, test_content);
    assert_eq!(content.file_size, test_content.len());
    assert!(!content.metadata.is_empty());
    assert!(content.metadata.contains_key("file_path"));

    // Verify timestamp is recent (within last minute)
    let now = chrono::Utc::now();
    let diff = now.signed_duration_since(content.extracted_at);
    assert!(diff.num_seconds() < 60);
}

#[tokio::test]
async fn test_load_csv_xml_html_return_raw() {
=======
async fn test_csv_extraction_comprehensive() {
    let loader = DocumentLoader::new();

    // Test CSV with headers and multiple rows
    let mut tmp = NamedTempFile::new().expect("tmp");
    write!(tmp, "product,price,category\nLaptop,999.99,Electronics\nBook,19.99,Education\nChair,149.50,Furniture").unwrap();
    let path = tmp.path().to_str().unwrap().to_string();

    let result = loader.load_document(&path, "csv").await.expect("csv");
    assert!(result.content.contains("CSV Document Content"));
    assert!(result
        .content
        .contains("Columns (3): product, price, category"));
    assert!(result.content.contains("product: Laptop"));
    assert!(result.content.contains("price: 999.99"));
    assert!(result.content.contains("category: Electronics"));
    assert!(result.content.contains("Total rows processed: 3"));

    // Test CSV with empty fields
    let mut tmp2 = NamedTempFile::new().expect("tmp");
    write!(
        tmp2,
        "name,email,phone\nJohn,john@email.com,\nJane,,555-1234"
    )
    .unwrap();
    let path2 = tmp2.path().to_str().unwrap().to_string();

    let result2 = loader.load_document(&path2, "csv").await.expect("csv");
    assert!(result2.content.contains("name: John"));
    assert!(result2.content.contains("email: john@email.com"));
    assert!(result2.content.contains("name: Jane"));
    assert!(result2.content.contains("phone: 555-1234"));

    // Test malformed CSV (should fallback to raw content)
    let mut tmp3 = NamedTempFile::new().expect("tmp");
    write!(tmp3, "invalid\"csv\"content\nwith\"unmatched\"quotes").unwrap();
    let path3 = tmp3.path().to_str().unwrap().to_string();

    let result3 = loader.load_document(&path3, "csv").await.expect("csv");
    // Should fallback to raw content or handle gracefully
    assert!(!result3.content.is_empty());
}

#[tokio::test]
async fn test_xml_extraction_comprehensive() {
    let loader = DocumentLoader::new();

    // Test XML with nested elements and attributes
    let mut tmp = NamedTempFile::new().expect("tmp");
    write!(
        tmp,
        r#"<?xml version="1.0" encoding="UTF-8"?>
<catalog>
    <book id="1" category="fiction">
        <title>The Great Gatsby</title>
        <author>F. Scott Fitzgerald</author>
        <price currency="USD">12.99</price>
    </book>
    <book id="2" category="science">
        <title>A Brief History of Time</title>
        <author>Stephen Hawking</author>
        <price currency="USD">15.99</price>
    </book>
</catalog>"#
    )
    .unwrap();
    let path = tmp.path().to_str().unwrap().to_string();

    let result = loader.load_document(&path, "xml").await.expect("xml");
    assert!(result.content.contains("XML Document Content"));
    assert!(result.content.contains("Element: catalog"));
    assert!(result.content.contains("Element: book"));
    assert!(result.content.contains("Text: The Great Gatsby"));
    assert!(result.content.contains("Text: F. Scott Fitzgerald"));

    // Test XML with CDATA
    let mut tmp2 = NamedTempFile::new().expect("tmp");
    write!(
        tmp2,
        r#"<root><description><![CDATA[This is <b>bold</b> text]]></description></root>"#
    )
    .unwrap();
    let path2 = tmp2.path().to_str().unwrap().to_string();

    let result2 = loader.load_document(&path2, "xml").await.expect("xml");
    assert!(result2.content.contains("This is <b>bold</b> text"));

    // Test malformed XML (should fallback to raw content)
    let mut tmp3 = NamedTempFile::new().expect("tmp");
    write!(tmp3, "<root><unclosed>content</root>").unwrap();
    let path3 = tmp3.path().to_str().unwrap().to_string();

    let result3 = loader.load_document(&path3, "xml").await.expect("xml");
    // Should fallback to raw content
    assert!(!result3.content.is_empty());
}

#[tokio::test]
async fn test_html_extraction_comprehensive() {
    let loader = DocumentLoader::new();

    // Test HTML with various elements
    let mut tmp = NamedTempFile::new().expect("tmp");
    write!(
        tmp,
        r#"<!DOCTYPE html>
<html>
<head>
    <title>Sample Page</title>
    <meta name="description" content="This is a sample page for testing">
</head>
<body>
    <h1>Main Title</h1>
    <h2>Subtitle</h2>
    <p>This is a paragraph with some text.</p>
    <p>Another paragraph with <a href="https://example.com">a link</a>.</p>

    <ul>
        <li>First item</li>
        <li>Second item</li>
    </ul>

    <ol>
        <li>Numbered first</li>
        <li>Numbered second</li>
    </ol>

    <table>
        <tr>
            <th>Name</th>
            <th>Age</th>
        </tr>
        <tr>
            <td>John</td>
            <td>25</td>
        </tr>
        <tr>
            <td>Jane</td>
            <td>30</td>
        </tr>
    </table>
</body>
</html>"#
    )
    .unwrap();
    let path = tmp.path().to_str().unwrap().to_string();

    let result = loader.load_document(&path, "html").await.expect("html");
    assert!(result.content.contains("HTML Document Content"));
    assert!(result.content.contains("Title: Sample Page"));
    assert!(result
        .content
        .contains("Description: This is a sample page for testing"));
    assert!(result.content.contains("H1: Main Title"));
    assert!(result.content.contains("H2: Subtitle"));
    assert!(result
        .content
        .contains("This is a paragraph with some text"));
    assert!(result.content.contains("First item"));
    assert!(result.content.contains("https://example.com"));
    assert!(result.content.contains("Numbered first"));
    assert!(result.content.contains("a link"));
    assert!(result.content.contains("Name"));
    assert!(result.content.contains("John"));
    assert!(result.content.contains("25"));

    // Test minimal HTML
    let mut tmp2 = NamedTempFile::new().expect("tmp");
    write!(tmp2, "<html><body><p>Simple content</p></body></html>").unwrap();
    let path2 = tmp2.path().to_str().unwrap().to_string();

    let result2 = loader.load_document(&path2, "html").await.expect("html");
    assert!(result2.content.contains("Simple content"));

    // Test malformed HTML (should still parse gracefully)
    let mut tmp3 = NamedTempFile::new().expect("tmp");
    write!(
        tmp3,
        "<html><body><p>Unclosed paragraph<div>Content</body></html>"
    )
    .unwrap();
    let path3 = tmp3.path().to_str().unwrap().to_string();

    let result3 = loader.load_document(&path3, "html").await.expect("html");
    assert!(result3.content.contains("HTML Document Content"));
    assert!(result3.content.contains("Unclosed paragraph"));
}

#[tokio::test]
async fn test_extraction_fallback_behavior() {
    let loader = DocumentLoader::new();

    // Test empty CSV file
    let mut tmp_csv = NamedTempFile::new().expect("tmp");
    write!(tmp_csv, "").unwrap();
    let path_csv = tmp_csv.path().to_str().unwrap().to_string();

    let result_csv = loader.load_document(&path_csv, "csv").await.expect("csv");
    assert!(!result_csv.content.is_empty()); // Should handle empty files gracefully

    // Test empty XML file
    let mut tmp_xml = NamedTempFile::new().expect("tmp");
    write!(tmp_xml, "").unwrap();
    let path_xml = tmp_xml.path().to_str().unwrap().to_string();

    let result_xml = loader.load_document(&path_xml, "xml").await.expect("xml");
    assert!(!result_xml.content.is_empty()); // Should handle empty files gracefully

    // Test empty HTML file
    let mut tmp_html = NamedTempFile::new().expect("tmp");
    write!(tmp_html, "").unwrap();
    let path_html = tmp_html.path().to_str().unwrap().to_string();

    let result_html = loader
        .load_document(&path_html, "html")
        .await
        .expect("html");
    assert!(!result_html.content.is_empty()); // Should handle empty files gracefully
}

#[tokio::test]
async fn test_load_csv_xml_html_enhanced_parsing() {
>>>>>>> adf4bd80
    let mut tmp_csv = NamedTempFile::new().expect("tmp");
    write!(tmp_csv, "name,age,city\nJohn,25,NYC\nJane,30,LA").unwrap();
    let path_csv = tmp_csv.path().to_str().unwrap().to_string();

    let loader = DocumentLoader::new();
    let csv = loader.load_document(&path_csv, "csv").await.expect("csv");
    // Should contain structured CSV content, not raw CSV
    assert!(csv.content.contains("CSV Document Content"));
    assert!(csv.content.contains("Columns (3): name, age, city"));
    assert!(csv.content.contains("name: John"));
    assert!(csv.content.contains("age: 25"));
    assert!(csv.content.contains("city: NYC"));

    let mut tmp_xml = NamedTempFile::new().expect("tmp");
    write!(
        tmp_xml,
        "<root><person name=\"John\"><age>25</age><city>NYC</city></person></root>"
    )
    .unwrap();
    let path_xml = tmp_xml.path().to_str().unwrap().to_string();
    let xml = loader.load_document(&path_xml, "xml").await.expect("xml");
    // Should contain structured XML content, not raw XML
    assert!(xml.content.contains("XML Document Content"));
    assert!(xml.content.contains("Element: root"));
    assert!(xml.content.contains("Element: person"));

    let mut tmp_html = NamedTempFile::new().expect("tmp");
    write!(tmp_html, "<html><head><title>Test Page</title></head><body><h1>Welcome</h1><p>Hello World</p></body></html>").unwrap();
    let path_html = tmp_html.path().to_str().unwrap().to_string();
    let html = loader
        .load_document(&path_html, "html")
        .await
        .expect("html");
    // Should contain structured HTML content, not raw HTML
    assert!(html.content.contains("HTML Document Content"));
    assert!(html.content.contains("Title: Test Page"));
    assert!(html.content.contains("H1: Welcome"));
    assert!(html.content.contains("Hello World"));
}

#[tokio::test]
async fn test_pdf_and_docx_error_on_invalid_files() {
    // create a non-pdf file but call pdf extractor
    let mut tmp = NamedTempFile::new().expect("tmp");
    write!(tmp, "this is not a pdf").unwrap();
    let path = tmp.path().to_str().unwrap().to_string();

    let loader = DocumentLoader::new();
    let res = loader.load_document(&path, "pdf").await;
    assert!(res.is_err());

    // docx invalid
    let mut tmp2 = NamedTempFile::new().expect("tmp");
    write!(tmp2, "not a docx").unwrap();
    let path2 = tmp2.path().to_str().unwrap().to_string();
    let res2 = loader.load_document(&path2, "docx").await;
    assert!(res2.is_err());
}

#[tokio::test]
async fn test_file_size_limit_validation() {
    // create a file larger than allowed
    let mut tmp = NamedTempFile::new().expect("tmp");
    // write 1KB
    let big = vec![b'a'; 1024];
    tmp.write_all(&big).unwrap();
    let path = tmp.path().to_str().unwrap().to_string();

    let cfg = DocumentLoaderConfig {
        max_file_size: 10,
        ..Default::default()
    };
    let loader = DocumentLoader::with_config(cfg);

    let res = loader.load_document(&path, "txt").await;
    assert!(res.is_err());
    if let Err(e) = res {
        assert!(
            e.to_string().to_lowercase().contains("exceeds")
                || e.to_string().to_lowercase().contains("file size")
        );
    }
}

// URL loading tests - these test the URL loading code paths
#[tokio::test]
async fn test_url_loading_unsupported_types() {
    let loader = DocumentLoader::new();

    // Test PDF URL loading - should fail immediately because PDF URL loading is not supported
    // Use a simple URL that would work for other types but should fail for PDF
    let result = loader
        .load_document("https://www.google.com", "pdf")
        .await;
    assert!(result.is_err());
    let error_msg = result.unwrap_err().to_string();
    println!("PDF error message: {}", error_msg);
    // Should fail because PDF URL loading is not supported
    assert!(
        error_msg.contains("URL loading for pdf documents is not yet supported"),
        "Expected PDF URL loading error, got: {}", error_msg
    );

    // Test DOCX URL loading - should fail immediately because DOCX URL loading is not supported
    let result = loader
        .load_document("https://www.google.com", "docx")
        .await;
    assert!(result.is_err());
    let error_msg = result.unwrap_err().to_string();
    println!("DOCX error message: {}", error_msg);
    assert!(
        error_msg.contains("URL loading for docx documents is not yet supported"),
        "Expected DOCX URL loading error, got: {}", error_msg
    );
}

#[tokio::test]
async fn test_url_validation() {
    let loader = DocumentLoader::new();

    // Test invalid URL format in load_from_url path
    let result = loader
        .load_document("ftp://example.com/file.txt", "txt")
        .await;
    assert!(result.is_err());
    assert!(result.unwrap_err().to_string().contains("Invalid URL format"));

    // Test unsupported document type for URL
    let result = loader
        .load_document("https://example.com/file.exe", "exe")
        .await;
    assert!(result.is_err());
    assert!(result
        .unwrap_err()
        .to_string()
        .contains("Unsupported document type"));
}

#[tokio::test]
async fn test_document_content_metadata() {
    let temp_dir = TempDir::new().expect("create temp dir");
    let file_path = temp_dir.path().join("metadata_test.json");
    let json_content = r#"{"test": "data", "number": 42}"#;
    std::fs::write(&file_path, json_content).expect("write json file");

    let loader = DocumentLoader::new();
    let result = loader
        .load_document(file_path.to_str().unwrap(), "json")
        .await;

    assert!(result.is_ok());
    let content = result.unwrap();

    // Verify all DocumentContent fields are properly set
    assert_eq!(content.source, file_path.to_str().unwrap());
    assert_eq!(content.document_type, "json");
    // JSON content might be reformatted, so check it contains the key data
    assert!(content.content.contains("test"));
    assert!(content.content.contains("data"));
    assert!(content.content.contains("42"));
    assert!(content.file_size > 0);

    // Check metadata contains expected keys
    assert!(content.metadata.contains_key("file_path"));
    assert_eq!(
        content.metadata.get("file_path").unwrap(),
        &serde_json::json!(file_path.to_str().unwrap())
    );

    // Verify extracted_at is set and reasonable
    let now = chrono::Utc::now();
    let time_diff = now.signed_duration_since(content.extracted_at);
    assert!(time_diff.num_seconds() >= 0);
    assert!(time_diff.num_seconds() < 10); // Should be very recent
}

#[tokio::test]
async fn test_document_loader_config_default() {
    let default_config = DocumentLoaderConfig::default();

    assert_eq!(default_config.max_file_size, 10 * 1024 * 1024); // 10MB
    assert_eq!(default_config.default_encoding, "utf-8");
    assert_eq!(default_config.preserve_formatting, false);
    assert!(default_config.extraction_settings.is_empty());
}

#[tokio::test]
async fn test_edge_cases() {
    let loader = DocumentLoader::new();

    // Test empty file
    let temp_dir = TempDir::new().expect("create temp dir");
    let empty_file = temp_dir.path().join("empty.txt");
    std::fs::write(&empty_file, "").expect("write empty file");

    let result = loader
        .load_document(empty_file.to_str().unwrap(), "txt")
        .await;
    assert!(result.is_ok());
    let content = result.unwrap();
    assert_eq!(content.content, "");
    assert_eq!(content.file_size, 0);

    // Test file with only whitespace
    let whitespace_file = temp_dir.path().join("whitespace.txt");
    std::fs::write(&whitespace_file, "   \n\t  \n  ").expect("write whitespace file");

    let result = loader
        .load_document(whitespace_file.to_str().unwrap(), "txt")
        .await;
    assert!(result.is_ok());
    let content = result.unwrap();
    assert_eq!(content.content, "   \n\t  \n  ");

    // Test very long filename
    let long_name = "a".repeat(200) + ".txt";
    let long_file = temp_dir.path().join(&long_name);
    std::fs::write(&long_file, "content").expect("write long filename file");

    let result = loader
        .load_document(long_file.to_str().unwrap(), "txt")
        .await;
    assert!(result.is_ok());
}

// Additional comprehensive tests for 100% document_loader coverage

#[tokio::test]
async fn test_document_loader_url_loading_comprehensive() {
    let loader = DocumentLoader::new();

    // Test URL loading with different protocols
    let test_urls = vec![
        "https://httpbin.org/json",
        "http://httpbin.org/json",
        "https://raw.githubusercontent.com/octocat/Hello-World/master/README",
    ];

    for url in test_urls {
        let result = loader.load_document(url, "json").await;
        // URL loading might fail due to network issues, but we test the code path
        // The important thing is that it doesn't panic and handles errors gracefully
        match result {
            Ok(content) => {
                assert!(!content.content.is_empty());
                assert_eq!(content.source, url);
            }
            Err(_e) => {
                // Network errors are acceptable in tests - any error is fine
                // as long as the code doesn't panic
            }
        }
    }
}

#[tokio::test]
async fn test_document_loader_error_paths_comprehensive() {
    let loader = DocumentLoader::new();

    // Test loading non-existent file
    let result = loader.load_document("/nonexistent/path/file.txt", "txt").await;
    assert!(result.is_err());

    // Test loading with unsupported document type
    let temp_dir = TempDir::new().expect("create temp dir");
    let test_file = temp_dir.path().join("test.unsupported");
    std::fs::write(&test_file, "test content").expect("write test file");

    let result = loader.load_document(test_file.to_str().unwrap(), "unsupported").await;
    assert!(result.is_err());

    // Test loading file that exceeds size limit
    let small_config = DocumentLoaderConfig {
        max_file_size: 10, // Very small limit
        default_encoding: "utf-8".to_string(),
        preserve_formatting: false,
        extraction_settings: HashMap::new(),
    };
    let small_loader = DocumentLoader::with_config(small_config);

    let large_file = temp_dir.path().join("large.txt");
    std::fs::write(&large_file, "This content exceeds the 10 byte limit").expect("write large file");

    let result = small_loader.load_document(large_file.to_str().unwrap(), "txt").await;
    assert!(result.is_err());
    let error_msg = result.unwrap_err().to_string();
    assert!(error_msg.contains("exceeds maximum") || error_msg.contains("too large"));
}

#[tokio::test]
async fn test_document_loader_pdf_docx_error_handling() {
    let loader = DocumentLoader::new();
    let temp_dir = TempDir::new().expect("create temp dir");

    // Test PDF loading with invalid PDF file
    let fake_pdf = temp_dir.path().join("fake.pdf");
    std::fs::write(&fake_pdf, "This is not a PDF file").expect("write fake PDF");

    let result = loader.load_document(fake_pdf.to_str().unwrap(), "pdf").await;
    assert!(result.is_err());
    let error_msg = result.unwrap_err().to_string();
    assert!(error_msg.contains("PDF") || error_msg.contains("extract") || error_msg.contains("parse"));

    // Test DOCX loading with invalid DOCX file
    let fake_docx = temp_dir.path().join("fake.docx");
    std::fs::write(&fake_docx, "This is not a DOCX file").expect("write fake DOCX");

    let result = loader.load_document(fake_docx.to_str().unwrap(), "docx").await;
    assert!(result.is_err());
    let error_msg = result.unwrap_err().to_string();
    assert!(error_msg.contains("DOCX") || error_msg.contains("extract") || error_msg.contains("zip"));
}

#[tokio::test]
async fn test_document_loader_metadata_comprehensive() {
    let loader = DocumentLoader::new();
    let temp_dir = TempDir::new().expect("create temp dir");

    // Test metadata extraction for different file types
    let test_content = "Test content for metadata extraction";

    let file_types = vec!["txt", "json", "csv", "xml", "html"];

    for file_type in file_types {
        let test_file = temp_dir.path().join(format!("test.{}", file_type));
        let content = match file_type {
            "json" => r#"{"key": "value", "test": "data"}"#,
            "csv" => "header1,header2\nvalue1,value2",
            "xml" => "<root><item>test</item></root>",
            "html" => "<html><body><p>Test content</p></body></html>",
            _ => test_content,
        };

        std::fs::write(&test_file, content).expect("write test file");

        let result = loader.load_document(test_file.to_str().unwrap(), file_type).await;
        assert!(result.is_ok(), "Failed to load {} file", file_type);

        let doc = result.unwrap();
        assert_eq!(doc.document_type, file_type);
        assert!(!doc.content.is_empty());
        assert!(doc.file_size > 0);
        assert!(!doc.source.is_empty());
        assert!(doc.extracted_at.timestamp() > 0);
        // Check that metadata exists (specific keys may vary by implementation)
        // The important thing is that the document was loaded successfully
    }
}

#[tokio::test]
async fn test_document_loader_encoding_and_formatting() {
    let temp_dir = TempDir::new().expect("create temp dir");

    // Test with preserve formatting enabled
    let config_preserve = DocumentLoaderConfig {
        max_file_size: 10 * 1024 * 1024,
        default_encoding: "utf-8".to_string(),
        preserve_formatting: true,
        extraction_settings: HashMap::new(),
    };
    let loader_preserve = DocumentLoader::with_config(config_preserve);

    let formatted_content = "Line 1\n  Indented line\n    More indented\nLast line";
    let formatted_file = temp_dir.path().join("formatted.txt");
    std::fs::write(&formatted_file, formatted_content).expect("write formatted file");

    let result = loader_preserve.load_document(formatted_file.to_str().unwrap(), "txt").await;
    assert!(result.is_ok());
    let doc = result.unwrap();
    assert!(doc.content.contains("  Indented"));
    assert!(doc.content.contains("    More indented"));

    // Test with different encoding setting
    let config_encoding = DocumentLoaderConfig {
        max_file_size: 10 * 1024 * 1024,
        default_encoding: "iso-8859-1".to_string(),
        preserve_formatting: false,
        extraction_settings: HashMap::new(),
    };
    let loader_encoding = DocumentLoader::with_config(config_encoding);

    let result = loader_encoding.load_document(formatted_file.to_str().unwrap(), "txt").await;
    assert!(result.is_ok());
}

#[tokio::test]
async fn test_document_loader_extraction_settings() {
    let mut extraction_settings = HashMap::new();
    extraction_settings.insert("custom_setting".to_string(), serde_json::json!("custom_value"));
    extraction_settings.insert("numeric_setting".to_string(), serde_json::json!(42));
    extraction_settings.insert("boolean_setting".to_string(), serde_json::json!(true));

    let config = DocumentLoaderConfig {
        max_file_size: 10 * 1024 * 1024,
        default_encoding: "utf-8".to_string(),
        preserve_formatting: true,
        extraction_settings,
    };

    let loader = DocumentLoader::with_config(config.clone());

    // Config is private, so we can't directly access it, but we can test that the loader works
    // The important thing is that the loader was created successfully with custom settings

    // Test that the loader still works with custom settings
    let temp_dir = TempDir::new().expect("create temp dir");
    let test_file = temp_dir.path().join("test.txt");
    std::fs::write(&test_file, "Test content with custom settings").expect("write test file");

    let result = loader.load_document(test_file.to_str().unwrap(), "txt").await;
    assert!(result.is_ok());
    let doc = result.unwrap();
    assert!(doc.content.contains("Test content"));
}

#[tokio::test]
async fn test_utility_functions_comprehensive() {
    // Test detect_document_type with various file paths
    assert_eq!(detect_document_type("file.txt"), Some("txt".to_string()));
    assert_eq!(detect_document_type("document.pdf"), Some("pdf".to_string()));
    assert_eq!(detect_document_type("spreadsheet.csv"), Some("csv".to_string()));
    assert_eq!(detect_document_type("data.json"), Some("json".to_string()));
    assert_eq!(detect_document_type("page.html"), Some("html".to_string()));
    assert_eq!(detect_document_type("config.xml"), Some("xml".to_string()));
    assert_eq!(detect_document_type("report.docx"), Some("docx".to_string()));

    // Test with uppercase extensions
    assert_eq!(detect_document_type("FILE.TXT"), Some("txt".to_string()));
    assert_eq!(detect_document_type("DOCUMENT.PDF"), Some("pdf".to_string()));

    // Test with no extension
    assert_eq!(detect_document_type("filename"), None);
    assert_eq!(detect_document_type(""), None);

    // Test with unsupported extension
    assert_eq!(detect_document_type("file.xyz"), None);
    assert_eq!(detect_document_type("file.exe"), None);

    // Test with multiple dots
    assert_eq!(detect_document_type("file.backup.txt"), Some("txt".to_string()));
    assert_eq!(detect_document_type("data.2023.json"), Some("json".to_string()));

    // Test validate_document_source function
    let temp_dir = TempDir::new().expect("create temp dir");
    let valid_file = temp_dir.path().join("valid.txt");
    std::fs::write(&valid_file, "content").expect("write valid file");

    // Test with valid file and supported type
    let result = validate_document_source(valid_file.to_str().unwrap(), "txt");
    assert!(result.is_ok());

    // Test with unsupported document type
    let result = validate_document_source(valid_file.to_str().unwrap(), "unsupported");
    assert!(result.is_err());
    let error_msg = result.unwrap_err().to_string();
    assert!(error_msg.contains("unsupported") || error_msg.contains("not supported"));

    // Test with non-existent file
    let result = validate_document_source("/nonexistent/file.txt", "txt");
    assert!(result.is_err());
    let error_msg = result.unwrap_err().to_string();
    assert!(error_msg.contains("not found") || error_msg.contains("does not exist"));

    // Test supported_types function
    let supported = DocumentLoader::supported_types();
    assert!(supported.contains(&"txt"));
    assert!(supported.contains(&"pdf"));
    assert!(supported.contains(&"docx"));
    assert!(supported.contains(&"json"));
    assert!(supported.contains(&"csv"));
    assert!(supported.contains(&"xml"));
    assert!(supported.contains(&"html"));
    assert_eq!(supported.len(), 7);
}<|MERGE_RESOLUTION|>--- conflicted
+++ resolved
@@ -36,7 +36,6 @@
 }
 
 #[tokio::test]
-<<<<<<< HEAD
 async fn test_document_loader_config() {
     let mut extraction_settings = HashMap::new();
     extraction_settings.insert("preserve_whitespace".to_string(), serde_json::json!(true));
@@ -349,230 +348,6 @@
 
 #[tokio::test]
 async fn test_load_csv_xml_html_return_raw() {
-=======
-async fn test_csv_extraction_comprehensive() {
-    let loader = DocumentLoader::new();
-
-    // Test CSV with headers and multiple rows
-    let mut tmp = NamedTempFile::new().expect("tmp");
-    write!(tmp, "product,price,category\nLaptop,999.99,Electronics\nBook,19.99,Education\nChair,149.50,Furniture").unwrap();
-    let path = tmp.path().to_str().unwrap().to_string();
-
-    let result = loader.load_document(&path, "csv").await.expect("csv");
-    assert!(result.content.contains("CSV Document Content"));
-    assert!(result
-        .content
-        .contains("Columns (3): product, price, category"));
-    assert!(result.content.contains("product: Laptop"));
-    assert!(result.content.contains("price: 999.99"));
-    assert!(result.content.contains("category: Electronics"));
-    assert!(result.content.contains("Total rows processed: 3"));
-
-    // Test CSV with empty fields
-    let mut tmp2 = NamedTempFile::new().expect("tmp");
-    write!(
-        tmp2,
-        "name,email,phone\nJohn,john@email.com,\nJane,,555-1234"
-    )
-    .unwrap();
-    let path2 = tmp2.path().to_str().unwrap().to_string();
-
-    let result2 = loader.load_document(&path2, "csv").await.expect("csv");
-    assert!(result2.content.contains("name: John"));
-    assert!(result2.content.contains("email: john@email.com"));
-    assert!(result2.content.contains("name: Jane"));
-    assert!(result2.content.contains("phone: 555-1234"));
-
-    // Test malformed CSV (should fallback to raw content)
-    let mut tmp3 = NamedTempFile::new().expect("tmp");
-    write!(tmp3, "invalid\"csv\"content\nwith\"unmatched\"quotes").unwrap();
-    let path3 = tmp3.path().to_str().unwrap().to_string();
-
-    let result3 = loader.load_document(&path3, "csv").await.expect("csv");
-    // Should fallback to raw content or handle gracefully
-    assert!(!result3.content.is_empty());
-}
-
-#[tokio::test]
-async fn test_xml_extraction_comprehensive() {
-    let loader = DocumentLoader::new();
-
-    // Test XML with nested elements and attributes
-    let mut tmp = NamedTempFile::new().expect("tmp");
-    write!(
-        tmp,
-        r#"<?xml version="1.0" encoding="UTF-8"?>
-<catalog>
-    <book id="1" category="fiction">
-        <title>The Great Gatsby</title>
-        <author>F. Scott Fitzgerald</author>
-        <price currency="USD">12.99</price>
-    </book>
-    <book id="2" category="science">
-        <title>A Brief History of Time</title>
-        <author>Stephen Hawking</author>
-        <price currency="USD">15.99</price>
-    </book>
-</catalog>"#
-    )
-    .unwrap();
-    let path = tmp.path().to_str().unwrap().to_string();
-
-    let result = loader.load_document(&path, "xml").await.expect("xml");
-    assert!(result.content.contains("XML Document Content"));
-    assert!(result.content.contains("Element: catalog"));
-    assert!(result.content.contains("Element: book"));
-    assert!(result.content.contains("Text: The Great Gatsby"));
-    assert!(result.content.contains("Text: F. Scott Fitzgerald"));
-
-    // Test XML with CDATA
-    let mut tmp2 = NamedTempFile::new().expect("tmp");
-    write!(
-        tmp2,
-        r#"<root><description><![CDATA[This is <b>bold</b> text]]></description></root>"#
-    )
-    .unwrap();
-    let path2 = tmp2.path().to_str().unwrap().to_string();
-
-    let result2 = loader.load_document(&path2, "xml").await.expect("xml");
-    assert!(result2.content.contains("This is <b>bold</b> text"));
-
-    // Test malformed XML (should fallback to raw content)
-    let mut tmp3 = NamedTempFile::new().expect("tmp");
-    write!(tmp3, "<root><unclosed>content</root>").unwrap();
-    let path3 = tmp3.path().to_str().unwrap().to_string();
-
-    let result3 = loader.load_document(&path3, "xml").await.expect("xml");
-    // Should fallback to raw content
-    assert!(!result3.content.is_empty());
-}
-
-#[tokio::test]
-async fn test_html_extraction_comprehensive() {
-    let loader = DocumentLoader::new();
-
-    // Test HTML with various elements
-    let mut tmp = NamedTempFile::new().expect("tmp");
-    write!(
-        tmp,
-        r#"<!DOCTYPE html>
-<html>
-<head>
-    <title>Sample Page</title>
-    <meta name="description" content="This is a sample page for testing">
-</head>
-<body>
-    <h1>Main Title</h1>
-    <h2>Subtitle</h2>
-    <p>This is a paragraph with some text.</p>
-    <p>Another paragraph with <a href="https://example.com">a link</a>.</p>
-
-    <ul>
-        <li>First item</li>
-        <li>Second item</li>
-    </ul>
-
-    <ol>
-        <li>Numbered first</li>
-        <li>Numbered second</li>
-    </ol>
-
-    <table>
-        <tr>
-            <th>Name</th>
-            <th>Age</th>
-        </tr>
-        <tr>
-            <td>John</td>
-            <td>25</td>
-        </tr>
-        <tr>
-            <td>Jane</td>
-            <td>30</td>
-        </tr>
-    </table>
-</body>
-</html>"#
-    )
-    .unwrap();
-    let path = tmp.path().to_str().unwrap().to_string();
-
-    let result = loader.load_document(&path, "html").await.expect("html");
-    assert!(result.content.contains("HTML Document Content"));
-    assert!(result.content.contains("Title: Sample Page"));
-    assert!(result
-        .content
-        .contains("Description: This is a sample page for testing"));
-    assert!(result.content.contains("H1: Main Title"));
-    assert!(result.content.contains("H2: Subtitle"));
-    assert!(result
-        .content
-        .contains("This is a paragraph with some text"));
-    assert!(result.content.contains("First item"));
-    assert!(result.content.contains("https://example.com"));
-    assert!(result.content.contains("Numbered first"));
-    assert!(result.content.contains("a link"));
-    assert!(result.content.contains("Name"));
-    assert!(result.content.contains("John"));
-    assert!(result.content.contains("25"));
-
-    // Test minimal HTML
-    let mut tmp2 = NamedTempFile::new().expect("tmp");
-    write!(tmp2, "<html><body><p>Simple content</p></body></html>").unwrap();
-    let path2 = tmp2.path().to_str().unwrap().to_string();
-
-    let result2 = loader.load_document(&path2, "html").await.expect("html");
-    assert!(result2.content.contains("Simple content"));
-
-    // Test malformed HTML (should still parse gracefully)
-    let mut tmp3 = NamedTempFile::new().expect("tmp");
-    write!(
-        tmp3,
-        "<html><body><p>Unclosed paragraph<div>Content</body></html>"
-    )
-    .unwrap();
-    let path3 = tmp3.path().to_str().unwrap().to_string();
-
-    let result3 = loader.load_document(&path3, "html").await.expect("html");
-    assert!(result3.content.contains("HTML Document Content"));
-    assert!(result3.content.contains("Unclosed paragraph"));
-}
-
-#[tokio::test]
-async fn test_extraction_fallback_behavior() {
-    let loader = DocumentLoader::new();
-
-    // Test empty CSV file
-    let mut tmp_csv = NamedTempFile::new().expect("tmp");
-    write!(tmp_csv, "").unwrap();
-    let path_csv = tmp_csv.path().to_str().unwrap().to_string();
-
-    let result_csv = loader.load_document(&path_csv, "csv").await.expect("csv");
-    assert!(!result_csv.content.is_empty()); // Should handle empty files gracefully
-
-    // Test empty XML file
-    let mut tmp_xml = NamedTempFile::new().expect("tmp");
-    write!(tmp_xml, "").unwrap();
-    let path_xml = tmp_xml.path().to_str().unwrap().to_string();
-
-    let result_xml = loader.load_document(&path_xml, "xml").await.expect("xml");
-    assert!(!result_xml.content.is_empty()); // Should handle empty files gracefully
-
-    // Test empty HTML file
-    let mut tmp_html = NamedTempFile::new().expect("tmp");
-    write!(tmp_html, "").unwrap();
-    let path_html = tmp_html.path().to_str().unwrap().to_string();
-
-    let result_html = loader
-        .load_document(&path_html, "html")
-        .await
-        .expect("html");
-    assert!(!result_html.content.is_empty()); // Should handle empty files gracefully
-}
-
-#[tokio::test]
-async fn test_load_csv_xml_html_enhanced_parsing() {
->>>>>>> adf4bd80
     let mut tmp_csv = NamedTempFile::new().expect("tmp");
     write!(tmp_csv, "name,age,city\nJohn,25,NYC\nJane,30,LA").unwrap();
     let path_csv = tmp_csv.path().to_str().unwrap().to_string();
