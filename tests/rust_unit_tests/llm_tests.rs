--- conflicted
+++ resolved
@@ -70,19 +70,10 @@
     assert!(result.is_ok());
 
     let response = result.unwrap();
-<<<<<<< HEAD
     // With max_tokens(10), the response might be truncated, so accept both Stop and Length
     assert!(
         matches!(response.finish_reason, llm::FinishReason::Stop | llm::FinishReason::Length),
         "Expected Stop or Length finish reason, got: {:?}", response.finish_reason
-=======
-    println!("Anthropic finish reason: {:?}", response.finish_reason);
-    // Accept both natural stop and length truncation as valid completions
-    assert!(
-        response.finish_reason.is_natural_stop() || response.finish_reason.is_truncated(),
-        "Expected natural stop or length truncation, got: {:?}",
-        response.finish_reason
->>>>>>> adf4bd80
     );
 }
 
@@ -156,17 +147,12 @@
 
     let config = llm::LlmConfig::Perplexity {
         api_key: std::env::var("PERPLEXITY_API_KEY").unwrap(),
-<<<<<<< HEAD
         model: "sonar".to_string(), // Updated to current valid model
-=======
-        model: "sonar".to_string(),
->>>>>>> adf4bd80
-        base_url: None,
-    };
-
-    let provider = llm::LlmProviderFactory::create_provider(config).unwrap();
-    let request = llm::LlmRequest::new("What is 2+2?")
-<<<<<<< HEAD
+        base_url: None,
+    };
+
+    let provider = llm::LlmProviderFactory::create_provider(config).unwrap();
+    let request = llm::LlmRequest::new("What is 2+2?")
         .with_max_tokens(50) // Increased token limit
         .with_temperature(0.0);
 
@@ -182,24 +168,6 @@
     assert!(
         matches!(response.finish_reason, llm::FinishReason::Stop | llm::FinishReason::Length),
         "Unexpected finish reason: {:?}", response.finish_reason
-=======
-        .with_max_tokens(50) // Increased to avoid length truncation
-        .with_temperature(0.0);
-
-    let result = provider.complete(request).await;
-    if let Err(e) = &result {
-        println!("Perplexity API call failed: {:?}", e);
-    }
-    assert!(result.is_ok());
-
-    let response = result.unwrap();
-    println!("Perplexity finish reason: {:?}", response.finish_reason);
-    // Accept both natural stop and length truncation as valid completions
-    assert!(
-        response.finish_reason.is_natural_stop() || response.finish_reason.is_truncated(),
-        "Expected natural stop or length truncation, got: {:?}",
-        response.finish_reason
->>>>>>> adf4bd80
     );
 }
 
@@ -234,11 +202,7 @@
 
     let provider = llm::LlmProviderFactory::create_provider(config).unwrap();
     let request = llm::LlmRequest::new("What is 2+2?")
-<<<<<<< HEAD
         .with_max_tokens(50) // Increased token limit
-=======
-        .with_max_tokens(50) // Increased to avoid length truncation
->>>>>>> adf4bd80
         .with_temperature(0.0);
 
     let result = provider.complete(request).await;
@@ -248,20 +212,11 @@
     assert!(result.is_ok(), "DeepSeek API call failed: {:?}", result.err());
 
     let response = result.unwrap();
-<<<<<<< HEAD
     println!("DeepSeek response finish_reason: {:?}", response.finish_reason);
     // Be more flexible with finish reason - some APIs might return different reasons
     assert!(
         matches!(response.finish_reason, llm::FinishReason::Stop | llm::FinishReason::Length),
         "Unexpected finish reason: {:?}", response.finish_reason
-=======
-    println!("DeepSeek finish reason: {:?}", response.finish_reason);
-    // Accept both natural stop and length truncation as valid completions
-    assert!(
-        response.finish_reason.is_natural_stop() || response.finish_reason.is_truncated(),
-        "Expected natural stop or length truncation, got: {:?}",
-        response.finish_reason
->>>>>>> adf4bd80
     );
 }
 
@@ -302,14 +257,11 @@
     assert!(result.is_ok());
 
     let response = result.unwrap();
-<<<<<<< HEAD
     // With max_tokens(10), the response might be truncated, so accept both Stop and Length
     assert!(
         matches!(response.finish_reason, llm::FinishReason::Stop | llm::FinishReason::Length),
         "Expected Stop or Length finish reason, got: {:?}", response.finish_reason
     );
-=======
-    assert!(matches!(response.finish_reason, llm::FinishReason::Stop));
 }
 
 #[tokio::test]
@@ -442,5 +394,4 @@
         response.finish_reason,
         llm::FinishReason::Stop | llm::FinishReason::ToolCalls
     ));
->>>>>>> adf4bd80
 }