"""Integration tests for GraphBit LLM functionality."""

import inspect
import os
import time
from typing import Any

import aiohttp
import pytest

from graphbit import Executor, LlmClient, LlmConfig, Node, Workflow


class TestOpenAILLM:
    """Integration tests for OpenAI LLM models."""

    @pytest.fixture
    def api_key(self) -> str:
        """Get OpenAI API key from environment."""
        api_key = os.getenv("OPENAI_API_KEY")
        if not api_key:
            pytest.skip("OPENAI_API_KEY not set")
        return api_key or ""

    @pytest.fixture
    def openai_gpt4_config(self, api_key: str) -> Any:
        """Create OpenAI GPT-4 configuration."""
        return LlmConfig.openai(api_key, "gpt-4")

    @pytest.fixture
    def openai_gpt35_config(self, api_key: str) -> Any:
        """Create OpenAI GPT-3.5 configuration."""
        return LlmConfig.openai(api_key, "gpt-3.5-turbo")

    @pytest.fixture
    def openai_client(self, openai_gpt4_config: Any) -> Any:
        """Create OpenAI client."""
        return LlmClient(openai_gpt4_config)

    def test_openai_gpt4_config_creation(self, openai_gpt4_config: Any) -> None:
        """Test OpenAI GPT-4 config creation and properties."""
        assert openai_gpt4_config.provider() == "openai"
        assert openai_gpt4_config.model() == "gpt-4"

    def test_openai_gpt35_config_creation(self, openai_gpt35_config: Any) -> None:
        """Test OpenAI GPT-3.5 config creation and properties."""
        assert openai_gpt35_config.provider() == "openai"
        assert openai_gpt35_config.model() == "gpt-3.5-turbo"

    def test_openai_client_creation(self, openai_client: Any) -> None:
        """Test creating OpenAI client."""
        assert openai_client is not None

    def test_openai_executor_creation(self, openai_gpt4_config: Any) -> None:
        """Test creating workflow executor with OpenAI config."""
        executor = Executor(openai_gpt4_config)
        assert executor is not None

    def test_openai_executor_configurations(self, openai_gpt4_config: Any) -> None:
        """Test different executor configurations with OpenAI."""
        # Test high throughput configuration
        executor_ht = Executor.new_high_throughput(openai_gpt4_config)
        assert executor_ht is not None

        # Test low latency configuration
        executor_ll = Executor.new_low_latency(openai_gpt4_config)
        assert executor_ll is not None

        # Test memory optimized configuration
        executor_mo = Executor.new_memory_optimized(openai_gpt4_config)
        assert executor_mo is not None

    def test_openai_simple_completion(self, openai_client: Any) -> None:
        """Test simple text completion with OpenAI."""
        try:
            response = openai_client.complete("Hello, world!", max_tokens=10)
            assert isinstance(response, str)
            assert len(response) > 0
        except Exception as e:
            pytest.fail(f"OpenAI completion failed: {e}")

    def test_openai_simple_workflow_execution(self, openai_gpt4_config: Any) -> None:
        """Test executing a simple workflow with OpenAI."""
        # Create a simple workflow
        workflow = Workflow("test_openai_workflow")

        # Create a simple agent node
        try:
            agent_node = Node.agent("test_agent", "Respond with 'Hello from OpenAI'", "agent_001")
            node_id = workflow.add_node(agent_node)
            assert node_id is not None

            # Validate workflow
            workflow.validate()

            # Create executor and test basic execution capability
            executor = Executor(openai_gpt4_config)
            assert executor is not None

        except Exception as e:
            pytest.fail(f"OpenAI workflow creation/validation failed: {e}")


class TestAnthropicLLM:
    """Integration tests for Anthropic LLM models."""

    @pytest.fixture
    def api_key(self) -> str:
        """Get Anthropic API key from environment."""
        api_key = os.getenv("ANTHROPIC_API_KEY")
        if not api_key:
            pytest.skip("ANTHROPIC_API_KEY not set")
        return api_key or ""

    @pytest.fixture
    def anthropic_config(self, api_key: str) -> Any:
        """Create Anthropic configuration."""
        return LlmConfig.anthropic(api_key, "claude-3-5-sonnet-20241022")

    @pytest.fixture
    def anthropic_client(self, anthropic_config: Any) -> Any:
        """Create Anthropic client."""
        return LlmClient(anthropic_config)

    def test_anthropic_config_creation(self, anthropic_config: Any) -> None:
        """Test Anthropic config creation and properties."""
        assert anthropic_config.provider() == "anthropic"
        assert anthropic_config.model() == "claude-3-5-sonnet-20241022"

    def test_anthropic_client_creation(self, anthropic_client: Any) -> None:
        """Test creating Anthropic client."""
        assert anthropic_client is not None

    def test_anthropic_executor_creation(self, anthropic_config: Any) -> None:
        """Test creating workflow executor with Anthropic config."""
        executor = Executor(anthropic_config)
        assert executor is not None

    def test_anthropic_executor_configurations(self, anthropic_config: Any) -> None:
        """Test different executor configurations with Anthropic."""
        # Test high throughput configuration
        executor_ht = Executor.new_high_throughput(anthropic_config)
        assert executor_ht is not None

        # Test low latency configuration
        executor_ll = Executor.new_low_latency(anthropic_config)
        assert executor_ll is not None

        # Test memory optimized configuration
        executor_mo = Executor.new_memory_optimized(anthropic_config)
        assert executor_mo is not None

    def test_anthropic_simple_completion(self, anthropic_client: Any) -> None:
        """Test simple text completion with Anthropic."""
        try:
            response = anthropic_client.complete("Hello, world!", max_tokens=10)
            assert isinstance(response, str)
            assert len(response) > 0
        except Exception as e:
            pytest.fail(f"Anthropic completion failed: {e}")

    def test_anthropic_simple_workflow_execution(self, anthropic_config: Any) -> None:
        """Test executing a simple workflow with Anthropic."""
        # Create a simple workflow
        workflow = Workflow("test_anthropic_workflow")

        # Create a simple agent node
        try:
            agent_node = Node.agent("test_agent", "Respond with 'Hello from Claude'", "agent_002")
            node_id = workflow.add_node(agent_node)
            assert node_id is not None

            # Validate workflow
            workflow.validate()

            # Create executor and test basic execution capability
            executor = Executor(anthropic_config)
            assert executor is not None

        except Exception as e:
            pytest.fail(f"Anthropic workflow creation/validation failed: {e}")


class TestHuggingFaceLLM:
    """Integration tests for HuggingFace LLM models."""

    @pytest.fixture
    def api_key(self) -> str:
        """Get HuggingFace API key from environment."""
        api_key = os.getenv("HUGGINGFACE_API_KEY")
        if not api_key:
            pytest.skip("HUGGINGFACE_API_KEY not set")
        return api_key or ""

    @pytest.fixture
    def hf_config(self, api_key: str) -> Any:
        """Create HuggingFace configuration."""
        # Use a more reliable model that's available on HuggingFace
        return LlmConfig.huggingface(api_key, "gpt2")

    @pytest.fixture
    def hf_client(self, hf_config: Any) -> Any:
        """Create HuggingFace client."""
        return LlmClient(hf_config)

    def test_hf_config_creation(self, hf_config: Any) -> None:
        """Test HuggingFace config creation and properties."""
        assert hf_config.provider() == "huggingface"
        assert hf_config.model() == "gpt2"

    def test_hf_client_creation(self, hf_client: Any) -> None:
        """Test creating HuggingFace client."""
        assert hf_client is not None

    def test_hf_executor_creation(self, hf_config: Any) -> None:
        """Test creating workflow executor with HuggingFace config."""
        executor = Executor(hf_config)
        assert executor is not None

    def test_hf_executor_configurations(self, hf_config: Any) -> None:
        """Test different executor configurations with HuggingFace."""
        # Test high throughput configuration
        executor_ht = Executor.new_high_throughput(hf_config)
        assert executor_ht is not None

        # Test low latency configuration
        executor_ll = Executor.new_low_latency(hf_config)
        assert executor_ll is not None

        # Test memory optimized configuration
        executor_mo = Executor.new_memory_optimized(hf_config)
        assert executor_mo is not None

    def test_hf_simple_completion(self, hf_client: Any) -> None:
        """Test simple text completion with HuggingFace."""
        try:
            response = hf_client.complete("Hello, world!", max_tokens=10)
            assert isinstance(response, str)
            assert len(response) > 0
        except Exception as e:
            # HuggingFace API can be unreliable, so we'll make this more lenient
            if "not found" in str(e).lower() or "api error" in str(e).lower():
                pytest.skip(f"HuggingFace API issue: {e}")
            else:
                pytest.fail(f"HuggingFace completion failed: {e}")

    def test_hf_simple_workflow_execution(self, hf_config: Any) -> None:
        """Test executing a simple workflow with HuggingFace."""
        # Create a simple workflow
        workflow = Workflow("test_hf_workflow")

        # Create a simple agent node
        try:
            agent_node = Node.agent("test_agent", "Respond with 'Hello from HuggingFace'", "agent_003")
            node_id = workflow.add_node(agent_node)
            assert node_id is not None

            # Validate workflow
            workflow.validate()

            # Create executor and test basic execution capability
            executor = Executor(hf_config)
            assert executor is not None

        except Exception as e:
            pytest.fail(f"HuggingFace workflow creation/validation failed: {e}")


class TestOllamaLLM:
    """Integration tests for Ollama LLM models."""

    @pytest.fixture
    def ollama_config(self) -> Any:
        """Create Ollama configuration."""
        return LlmConfig.ollama("llama3.2")

    @pytest.fixture
    def ollama_client(self, ollama_config: Any) -> Any:
        """Create Ollama client."""
        return LlmClient(ollama_config)

    def test_ollama_config_creation(self, ollama_config: Any) -> None:
        """Test Ollama config creation and properties."""
        assert ollama_config.provider() == "ollama"
        assert ollama_config.model() == "llama3.2"

    def test_ollama_client_creation(self, ollama_client: Any) -> None:
        """Test creating Ollama client."""
        assert ollama_client is not None

    def test_ollama_executor_creation(self, ollama_config: Any) -> None:
        """Test creating workflow executor with Ollama config."""
        executor = Executor(ollama_config)
        assert executor is not None

    async def test_ollama_simple_completion(self, ollama_client: Any) -> None:
        """Test simple text completion with Ollama."""
        try:
            # Check if Ollama server is available
            base_url = "http://localhost:11434"
            async with aiohttp.ClientSession() as session:
                # Check server availability
                try:
                    async with session.get(f"{base_url}/api/version") as response:
                        if response.status != 200:
                            pytest.skip("Ollama server not available")
                            return
                except aiohttp.ClientError:
                    pytest.skip("Ollama server not available")
                    return

                # Check if model exists
                model = "llama3.2"
                try:
                    async with session.post(f"{base_url}/api/show", json={"name": model}) as response:
                        if response.status != 200:
                            pytest.skip(f"Ollama model {model} not available")
                            return
                except aiohttp.ClientError:
                    pytest.skip(f"Ollama model {model} not available")
                    return

            # Run the test
            response = await ollama_client.complete_async("Hello, world!", max_tokens=10)
            assert isinstance(response, str)
            assert len(response) > 0
        except Exception as e:
            pytest.fail(f"Ollama completion failed: {e}")


@pytest.mark.integration
class TestCrossProviderLLM:
    """Integration tests across multiple LLM providers."""

    @pytest.fixture
    def providers(self) -> Any:
        """Create configurations for available providers."""
        configs = {}

        if os.getenv("OPENAI_API_KEY"):
            configs["openai"] = LlmConfig.openai(os.getenv("OPENAI_API_KEY"), "gpt-3.5-turbo")

        if os.getenv("ANTHROPIC_API_KEY"):
            configs["anthropic"] = LlmConfig.anthropic(os.getenv("ANTHROPIC_API_KEY"), "claude-3-5-sonnet-20241022")

        configs["ollama"] = LlmConfig.ollama("llama3.2")

        return configs

    def test_multi_provider_executor_creation(self, providers: Any) -> None:
        """Test creating executors with multiple providers."""
        executors = {}

        for provider_name, config in providers.items():
            try:
                executor = Executor(config)
                executors[provider_name] = executor
                assert executor is not None
            except Exception as e:
                pytest.fail(f"Failed to create executor for {provider_name}: {e}")

        # At least one executor should be created successfully
        assert len(executors) > 0

    def test_multi_provider_client_creation(self, providers: Any) -> None:
        """Test creating clients with multiple providers."""
        clients = {}

        for provider_name, config in providers.items():
            try:
                client = LlmClient(config)
                clients[provider_name] = client
                assert client is not None
            except Exception as e:
                pytest.fail(f"Failed to create client for {provider_name}: {e}")

        # At least one client should be created successfully
        assert len(clients) > 0

    def test_cross_provider_configuration_compatibility(self, providers: Any) -> None:
        """Test configuration compatibility across providers."""
        for _provider_name, config in providers.items():
            # Test that all providers support basic configuration methods
            assert hasattr(config, "provider")
            assert hasattr(config, "model")

            provider = config.provider()
            model = config.model()

            assert isinstance(provider, str)
            assert isinstance(model, str)
            assert len(provider) > 0
            assert len(model) > 0


class TestAdvancedLLMClient:
    """Integration tests for advanced LLM client features."""

    @pytest.fixture
    def api_key(self) -> str:
        """Get OpenAI API key from environment."""
        api_key = os.getenv("OPENAI_API_KEY")
        if not api_key:
            pytest.skip("OPENAI_API_KEY not set")
        return api_key or ""

    @pytest.fixture
    def openai_config(self, api_key: str) -> Any:
        """Create OpenAI configuration."""
        return LlmConfig.openai(api_key, "gpt-3.5-turbo")

    @pytest.fixture
    def openai_client(self, openai_config: Any) -> Any:
        """Create OpenAI client."""
        return LlmClient(openai_config, debug=True)

    @pytest.mark.skipif(not os.getenv("OPENAI_API_KEY"), reason="Requires OpenAI API key")
    async def test_complete_batch_async_interface(self, openai_client: Any) -> None:
        """Test batch completion async interface creation."""
        prompts = ["What is AI?", "Explain machine learning in one sentence."]

        try:
            # Test batch completion
            results = await openai_client.complete_batch(prompts, max_tokens=50)
            assert len(results) == len(prompts)
            assert all(isinstance(result, str) for result in results)

            # Test batch completion with custom concurrency
            results_concurrent = await openai_client.complete_batch(prompts, max_tokens=50, max_concurrency=2)
            assert len(results_concurrent) == len(prompts)
            assert all(isinstance(result, str) for result in results_concurrent)

        except Exception as e:
            pytest.fail(f"Batch completion async interface test failed: {e}")

    @pytest.mark.skipif(not os.getenv("OPENAI_API_KEY"), reason="Requires OpenAI API key")
    async def test_chat_optimized_async_interface(self, openai_client: Any) -> None:
        """Test optimized chat completion async interface."""
        messages = [("user", "Hello, how are you?"), ("assistant", "I'm doing well, thank you!"), ("user", "What can you help me with?")]

        try:
            # Test chat completion
            response = await openai_client.chat_optimized(messages, max_tokens=100)
            assert isinstance(response, str)
            assert len(response) > 0

            # Test with temperature setting
            response_temp = await openai_client.chat_optimized(messages, max_tokens=100, temperature=0.7)
            assert isinstance(response_temp, str)
            assert len(response_temp) > 0

        except Exception as e:
            pytest.fail(f"Chat optimized async interface test failed: {e}")

    @pytest.mark.skipif(not os.getenv("OPENAI_API_KEY"), reason="Requires OpenAI API key")
    async def test_complete_stream_async_interface(self, openai_client: Any) -> None:
        """Test streaming completion async interface.

        This adapts to whichever interface the client provides:
        - async iterable of chunks
        - coroutine returning a full string
        - synchronous iterable of chunks
        - direct string
        If none are available, the test is skipped.
        """
        prompt = "Write a short story about a robot learning to paint"

        try:
            obj = openai_client.complete_stream(prompt, max_tokens=200)

            # If it's awaitable (coroutine or future), await it first
            if inspect.isawaitable(obj):
                obj = await obj

            # If it's an async iterable, consume chunks
            if hasattr(obj, "__aiter__"):
                async_chunks: list[str] = []
                async for chunk in obj:  # type: ignore[func-returns-value]
                    if inspect.isawaitable(chunk):
                        chunk = await chunk  # type: ignore[assignment]
                    assert isinstance(chunk, str)
                    async_chunks.append(chunk)
                full = "".join(async_chunks)
                assert len(full) > 0
                return

            # If it's a synchronous iterable of chunks, consume (await items if needed)
            if hasattr(obj, "__iter__") and not isinstance(obj, (str, bytes)):
                sync_chunks: list[str] = []
                for item in obj:  # type: ignore[assignment]
                    if inspect.isawaitable(item):
                        item = await item
                    assert isinstance(item, str)
                    sync_chunks.append(item)
                full = "".join(sync_chunks)
                assert len(full) > 0
                return

            # If it's already a string
            if isinstance(obj, str):
                assert len(obj) > 0
                return

            pytest.skip("Streaming interface not available in this environment")

        except RuntimeError as e:
            if "no running event loop" in str(e):
                pytest.skip("Async event loop not available")
            else:
                pytest.fail(f"Streaming completion async interface test failed: {e}")
        except Exception as e:
            pytest.fail(f"Streaming completion async interface test failed: {e}")

    @pytest.mark.skipif(not os.getenv("OPENAI_API_KEY"), reason="Requires OpenAI API key")
    def test_client_statistics(self, openai_client: Any) -> None:
        """Test client statistics and monitoring functionality."""
        try:
            # Get initial stats
            initial_stats = openai_client.get_stats()
            assert isinstance(initial_stats, dict)

            expected_stats_keys = ["total_requests", "successful_requests", "failed_requests", "success_rate", "average_response_time_ms", "circuit_breaker_state", "uptime_seconds"]

            for key in expected_stats_keys:
                assert key in initial_stats, f"Missing stat key: {key}"

            # Perform a completion to update stats
            openai_client.complete("Test prompt for stats", max_tokens=10)

            # Get updated stats
            updated_stats = openai_client.get_stats()
            assert updated_stats["total_requests"] > initial_stats["total_requests"]

            # Test stats reset
            openai_client.reset_stats()
            reset_stats = openai_client.get_stats()
            assert reset_stats["total_requests"] == 0

        except Exception as e:
            pytest.fail(f"Client statistics test failed: {e}")

    @pytest.mark.skipif(not os.getenv("OPENAI_API_KEY"), reason="Requires OpenAI API key")
    async def test_client_warmup_async_interface(self, openai_client: Any) -> None:
        """Test client warmup async interface."""
        try:
            # Test warmup
            await openai_client.warmup()

            # Test that client still works after warmup
            response = await openai_client.complete_async("Quick test", max_tokens=5)
            assert isinstance(response, str)
            assert len(response) > 0

        except Exception as e:
            pytest.fail(f"Client warmup async interface test failed: {e}")

    @pytest.mark.skipif(not os.getenv("OPENAI_API_KEY"), reason="Requires OpenAI API key")
    async def test_async_completion_interface(self, openai_client: Any) -> None:
        """Test async completion interface creation."""
        try:
            # Test async completion
            response = await openai_client.complete_async("What is the capital of France?", max_tokens=10)
            assert isinstance(response, str)
            assert len(response) > 0

            # Test async completion with temperature
            response_temp = await openai_client.complete_async("Tell me a joke", max_tokens=50, temperature=0.8)
            assert isinstance(response_temp, str)
            assert len(response_temp) > 0

        except Exception as e:
            pytest.fail(f"Async completion interface test failed: {e}")


class TestLLMErrorHandling:
    """Integration tests for LLM error handling and resilience."""

    @pytest.fixture
    def api_key(self) -> str:
        """Get OpenAI API key from environment."""
        api_key = os.getenv("OPENAI_API_KEY")
        if not api_key:
            pytest.skip("OPENAI_API_KEY not set")
        return api_key or ""

    @pytest.fixture
    def openai_config(self, api_key: str) -> Any:
        """Create OpenAI configuration."""
        return LlmConfig.openai(api_key, "gpt-3.5-turbo")

    @pytest.mark.skipif(not os.getenv("OPENAI_API_KEY"), reason="Requires OpenAI API key")
    def test_invalid_model_error(self, api_key: str) -> None:
        """Test error handling for invalid model."""
        try:
            # Create config with invalid model
            invalid_config = LlmConfig.openai(api_key, "gpt-nonexistent-model")
            client = LlmClient(invalid_config)

            # This should raise an error
            with pytest.raises((ValueError, RuntimeError)):
                client.complete("Test prompt", max_tokens=10)

        except Exception as e:
            # Expected to fail with invalid model
            assert "model" in str(e).lower() or "invalid" in str(e).lower()

    @pytest.mark.skipif(not os.getenv("OPENAI_API_KEY"), reason="Requires OpenAI API key")
    def test_invalid_parameters_error(self, openai_config: Any) -> None:
        """Test error handling for invalid parameters."""
        client = LlmClient(openai_config)

        try:
            # Test with invalid max_tokens (too high) - some providers may accept this
            try:
                response = client.complete("Test", max_tokens=100000)
                # If it succeeds, just check it's a valid response
                assert isinstance(response, str)
            except Exception:
                # If it fails, that's also expected
                pass  # nosec B110: acceptable in test context

            # Test with invalid temperature - some providers may clamp this
            try:
                response = client.complete("Test", temperature=2.0)
                # If it succeeds, just check it's a valid response
                assert isinstance(response, str)
            except Exception:
                # If it fails, that's also expected
                pass  # nosec B110: acceptable in test context

        except Exception as e:
            pytest.fail(f"Parameter validation test failed: {e}")

    def test_invalid_api_key_error(self) -> None:
        """Test error handling for invalid API key."""
        try:
            # Create config with invalid API key
            invalid_config = LlmConfig.openai("invalid-key", "gpt-3.5-turbo")
            client = LlmClient(invalid_config)

            # This should raise an authentication error
            with pytest.raises((ValueError, RuntimeError)):
                client.complete("Test prompt", max_tokens=10)

        except Exception as e:
            # Expected to fail with invalid API key
            assert any(word in str(e).lower() for word in ["auth", "key", "invalid", "unauthorized"])

    @pytest.mark.skipif(not os.getenv("OPENAI_API_KEY"), reason="Requires OpenAI API key")
    def test_empty_prompt_handling(self, openai_config: Any) -> None:
        """Test handling of empty or invalid prompts."""
        client = LlmClient(openai_config)

        try:
            # Test empty prompt - expect validation error
            with pytest.raises(ValueError, match="Prompt cannot be empty"):
                client.complete("", max_tokens=10)

            # Test very long prompt (if it causes issues)
            long_prompt = "A" * 50000  # Very long prompt
            try:
                response = client.complete(long_prompt, max_tokens=10)
                if response:
                    assert isinstance(response, str)
            except Exception as e:
                # Long prompts may legitimately fail
                assert "length" in str(e).lower() or "limit" in str(e).lower() or "token" in str(e).lower()

        except Exception as e:
            pytest.fail(f"Prompt handling test failed: {e}")


class TestLLMPerformance:
    """Integration tests for LLM performance characteristics."""

    @pytest.fixture
    def api_key(self) -> str:
        """Get OpenAI API key from environment."""
        api_key = os.getenv("OPENAI_API_KEY")
        if not api_key:
            pytest.skip("OPENAI_API_KEY not set")
        return api_key or ""

    @pytest.fixture
    def openai_config(self, api_key: str) -> Any:
        """Create OpenAI configuration."""
        return LlmConfig.openai(api_key, "gpt-3.5-turbo")

    @pytest.mark.skipif(not os.getenv("OPENAI_API_KEY"), reason="Requires OpenAI API key")
    async def test_concurrent_requests_interface(self, openai_config: Any) -> None:
        """Test concurrent requests interface creation."""
        client = LlmClient(openai_config)

        try:
            # Test batch processing interface
            prompts = [f"What is {i} + {i}?" for i in range(3)]

            # Test concurrent batch completion
            results = await client.complete_batch(prompts, max_tokens=20, max_concurrency=3)
            assert len(results) == len(prompts)
            assert all(isinstance(result, str) for result in results)

            # Test that results make sense
            for i, result in enumerate(results):
                assert len(result) > 0
                # Result should contain a number since we asked for addition
                assert any(str(i + i) in result for i in range(3))

        except Exception as e:
            pytest.fail(f"Concurrent requests interface test failed: {e}")

    @pytest.mark.skipif(not os.getenv("OPENAI_API_KEY"), reason="Requires OpenAI API key")
    def test_response_time_consistency(self, openai_config: Any) -> None:
        """Test response time consistency."""
        client = LlmClient(openai_config)

        try:
            response_times = []

            for i in range(3):  # Test multiple requests
                start_time = time.time()
                response = client.complete(f"Count to {i+1}", max_tokens=10)
                end_time = time.time()

                assert isinstance(response, str)
                response_times.append(end_time - start_time)

            # All responses should complete within reasonable time
            assert all(rt < 30 for rt in response_times), f"Some responses too slow: {response_times}"

            # Calculate response time statistics
            avg_time = sum(response_times) / len(response_times)
            assert avg_time < 15, f"Average response time too high: {avg_time}s"

        except Exception as e:
            pytest.fail(f"Response time consistency test failed: {e}")


class TestOpenRouterLLM:
    """Integration tests for OpenRouter LLM models."""

    @pytest.fixture
    def api_key(self) -> str:
        """Get OpenRouter API key from environment."""
        api_key = os.getenv("OPENROUTER_API_KEY")
        if not api_key:
            pytest.skip("OPENROUTER_API_KEY not set")
        return api_key or ""

    @pytest.fixture
    def openrouter_gpt4_config(self, api_key: str) -> Any:
        """Create OpenRouter GPT-4 configuration."""
        return LlmConfig.openrouter(api_key, "openai/gpt-4o-mini")

    @pytest.fixture
    def openrouter_claude_config(self, api_key: str) -> Any:
        """Create OpenRouter Claude configuration."""
        return LlmConfig.openrouter(api_key, "anthropic/claude-3-5-haiku")

    @pytest.fixture
    def openrouter_with_site_config(self, api_key: str) -> Any:
        """Create OpenRouter configuration with site information."""
        return LlmConfig.openrouter_with_site(api_key, "openai/gpt-4o-mini", "https://github.com/InfinitiBit/graphbit", "GraphBit AI Framework")

    @pytest.fixture
    def openrouter_client(self, openrouter_gpt4_config: Any) -> Any:
        """Create OpenRouter client."""
        return LlmClient(openrouter_gpt4_config)

    def test_openrouter_gpt4_config_creation(self, openrouter_gpt4_config: Any) -> None:
        """Test OpenRouter GPT-4 config creation and properties."""
        assert openrouter_gpt4_config.provider() == "openrouter"
        assert openrouter_gpt4_config.model() == "openai/gpt-4o-mini"

    def test_openrouter_claude_config_creation(self, openrouter_claude_config: Any) -> None:
        """Test OpenRouter Claude config creation and properties."""
        assert openrouter_claude_config.provider() == "openrouter"
        assert openrouter_claude_config.model() == "anthropic/claude-3-5-haiku"

    def test_openrouter_with_site_config_creation(self, openrouter_with_site_config: Any) -> None:
        """Test OpenRouter config with site information."""
        assert openrouter_with_site_config.provider() == "openrouter"
        assert openrouter_with_site_config.model() == "openai/gpt-4o-mini"

    def test_openrouter_client_creation(self, openrouter_client: Any) -> None:
        """Test OpenRouter client creation."""
        assert openrouter_client is not None
        assert hasattr(openrouter_client, "complete")

    def test_openrouter_simple_completion(self, openrouter_client: Any) -> None:
        """Test simple completion with OpenRouter."""
        try:
            response = openrouter_client.complete("Say 'Hello from OpenRouter!' and nothing else.", max_tokens=50, temperature=0.1)
            assert response is not None
            assert len(response) > 0
            assert "openrouter" in response.lower() or "hello" in response.lower()
        except Exception as e:
            pytest.fail(f"OpenRouter completion failed: {e}")

    def test_openrouter_workflow_execution(self, openrouter_gpt4_config: Any) -> None:
        """Test workflow execution with OpenRouter."""
        try:
            workflow = Workflow("OpenRouter Test Workflow")

            test_node = Node.agent(name="OpenRouter Test Agent", prompt="Respond with exactly: 'OpenRouter workflow test successful'", agent_id="openrouter_test_agent")

            workflow.add_node(test_node)
            workflow.validate()

            executor = Executor(openrouter_gpt4_config, debug=True)
            result = executor.execute(workflow)

            assert result.is_success()
            # Get output using the node name
            output = result.get_node_output("OpenRouter Test Agent")
            assert output is not None
            assert len(output) > 0

        except Exception as e:
            pytest.fail(f"OpenRouter workflow execution failed: {e}")

    def test_openrouter_multi_model_workflow(self, api_key: str) -> None:
        """Test workflow with multiple OpenRouter models."""
        try:
            workflow = Workflow("Multi-Model OpenRouter Workflow")

            # GPT node
            gpt_node = Node.agent(
                name="GPT Analyzer", prompt="Analyze this topic in one sentence: 'artificial intelligence'", agent_id="gpt_analyzer", llm_config=LlmConfig.openrouter(api_key, "openai/gpt-4o-mini")
            )

            # Claude node
            claude_node = Node.agent(
                name="Claude Summarizer", prompt="Summarize this analysis in 5 words: {input}", agent_id="claude_summarizer", llm_config=LlmConfig.openrouter(api_key, "anthropic/claude-3-5-haiku")
            )

            gpt_id = workflow.add_node(gpt_node)
            claude_id = workflow.add_node(claude_node)
            workflow.connect(gpt_id, claude_id)  # Use connect instead of add_edge
            workflow.validate()

            # Use default config for executor
            default_config = LlmConfig.openrouter(api_key, "openai/gpt-4o-mini")
            executor = Executor(default_config, debug=True)
            result = executor.execute(workflow)

            assert result.is_success()

            gpt_result = result.get_node_output("GPT Analyzer")
            claude_result = result.get_node_output("Claude Summarizer")

            assert gpt_result is not None
            assert claude_result is not None
            assert len(gpt_result) > 0
            assert len(claude_result) > 0

        except Exception as e:
            pytest.fail(f"Multi-model OpenRouter workflow failed: {e}")


class TestFireworksLLM:
    """Integration tests for Fireworks AI LLM models."""

    @pytest.fixture
    def api_key(self) -> str:
        """Get Fireworks AI API key from environment."""
        api_key = os.getenv("FIREWORKS_API_KEY")
        if not api_key:
            pytest.skip("FIREWORKS_API_KEY not set")
        return api_key or ""

    @pytest.fixture
    def fireworks_config(self, api_key: str) -> Any:
        """Create Fireworks AI configuration."""
        return LlmConfig.fireworks(api_key, "accounts/fireworks/models/llama-v3p1-8b-instruct")

    @pytest.fixture
    def fireworks_client(self, fireworks_config: Any) -> Any:
        """Create Fireworks AI client."""
        return LlmClient(fireworks_config)

    def test_fireworks_config_creation(self, fireworks_config: Any) -> None:
        """Test Fireworks AI config creation and properties."""
        assert fireworks_config.provider() == "fireworks"
        assert fireworks_config.model() == "accounts/fireworks/models/llama-v3p1-8b-instruct"

    def test_fireworks_client_creation(self, fireworks_client: Any) -> None:
        """Test Fireworks AI client creation."""
        assert fireworks_client is not None

    @pytest.mark.asyncio
    async def test_fireworks_basic_completion(self, fireworks_client: Any) -> None:
        """Test basic completion with Fireworks AI."""
        try:
            response = await fireworks_client.complete_async(prompt="What is the capital of France?", max_tokens=50, temperature=0.1)

            assert response is not None
            assert len(response) > 0
            assert "Paris" in response or "paris" in response.lower()

        except Exception as e:
            pytest.fail(f"Fireworks AI completion failed: {e}")

    @pytest.mark.asyncio
    async def test_fireworks_workflow_integration(self, fireworks_config: Any) -> None:
        """Test Fireworks AI integration with workflow execution."""
        try:
            # Create a simple workflow with Fireworks AI
            workflow = Workflow("Fireworks Test Workflow")

            node = Node.agent(name="fireworks_test", prompt="Explain quantum computing in one sentence.", agent_id="fireworks_test_agent", llm_config=fireworks_config)

            workflow.add_node(node)
            workflow.validate()

            executor = Executor(fireworks_config)
            # Use regular execute method since execute_async may not be available
            result = executor.execute(workflow)

            assert result.is_success()
            output = result.get_node_output("fireworks_test")
            assert output is not None
            assert len(output) > 0
            assert any(word in output.lower() for word in ["quantum", "computing", "computer"])

        except Exception as e:
            pytest.fail(f"Fireworks AI workflow failed: {e}")


class TestXaiLLM:
    """Integration tests for xAI Grok models."""

    @pytest.fixture
    def api_key(self) -> str:
        """Get xAI API key from environment."""
        api_key = os.getenv("XAI_API_KEY")
        if not api_key:
            pytest.skip("XAI_API_KEY not set")
        return api_key or ""

    @pytest.fixture
    def xai_config(self, api_key: str) -> Any:
        """Create xAI configuration."""
        return LlmConfig.xai(api_key, "grok-4")

    @pytest.fixture
    def xai_client(self, xai_config: Any) -> Any:
        """Create xAI client."""
        return LlmClient(xai_config)

    def test_xai_config_creation(self, xai_config: Any) -> None:
        """Test xAI config creation and properties."""
        assert xai_config.provider() == "xai"
        assert xai_config.model() == "grok-4"

    def test_xai_client_creation(self, xai_client: Any) -> None:
        """Test xAI client creation."""
        assert xai_client is not None

    @pytest.mark.asyncio
    async def test_xai_basic_completion(self, xai_client: Any) -> None:
        """Test basic completion with xAI Grok."""
        try:
            response = await xai_client.complete_async(prompt="What is the capital of France?", max_tokens=50, temperature=0.1)

            assert response is not None
            assert len(response) > 0
            assert "paris" in response.lower()

        except Exception as e:
            pytest.fail(f"xAI completion failed: {e}")

    @pytest.mark.asyncio
    async def test_xai_workflow_integration(self, xai_config: Any) -> None:
        """Test xAI integration with workflow execution."""
        try:
            # Create a simple workflow with xAI
<<<<<<< HEAD
            workflow = Workflow("xAI Test Workflow")

            node = Node.agent(name="xai_test", prompt="Explain quantum computing in one sentence.", agent_id="xai_test_agent", llm_config=xai_config)
=======
            workflow = Workflow("xAI_test_workflow")

            node = Node.agent(name="xai_test", prompt="Explain quantum computing in one sentence.", llm_config=xai_config)
>>>>>>> ae945400

            workflow.add_node(node)
            workflow.validate()

            executor = Executor(xai_config)
<<<<<<< HEAD
            # Use regular execute method since execute_async may not be available
            result = executor.execute(workflow)

            assert result.is_success()
            output = result.get_node_output("xai_test")
            assert output is not None
            assert len(output) > 0
            assert any(word in output.lower() for word in ["quantum", "computing", "computer"])
=======
            context = executor.execute(workflow)

            result = context.get_node_output("xai_test")
            assert result is not None
            assert len(result) > 0
            assert any(word in result.lower() for word in ["quantum", "computing", "computer"])

        except Exception as e:
            pytest.fail(f"xAI workflow failed: {e}")


class TestAI21labsAILLM:
    """Integrtion tests for AI21Labs LLM models."""

    @pytest.fixture
    def api_key(self) -> str:
        """Get AI21 Labs API key from environment."""
        api_key = os.getenv("AI21_API_KEY")
        if not api_key:
            pytest.skip("AI21_API_KEY not set")
        return api_key or ""

    @pytest.fixture
    def ai21_config(self, api_key: str) -> Any:
        """Create AI21 Labs configuration."""
        return LlmConfig.ai21(api_key, "jamba-mini")

    @pytest.fixture
    def ai21_client(self, ai21_config: Any) -> Any:
        """Create AI21 Labs client."""
        return LlmClient(ai21_config)

    def test_ai21_config_creation(self, ai21_config: Any) -> None:
        """Test AI21 Labs config creation and properties."""
        assert ai21_config.provider() == "ai21"
        assert ai21_config.model() == "jamba-mini"

    def test_ai21_client_creation(self, ai21_client: Any) -> None:
        """Test AI21 Labs client creation."""
        assert ai21_client is not None

    @pytest.mark.asyncio
    async def test_ai21_basic_completion(self, ai21_client: Any) -> None:
        """Test basic completion with AI21 jamba-mini."""
        try:
            response = await ai21_client.complete_async(prompt="What is the capital of France?", max_tokens=50, temperature=0.1)

            assert response is not None
            assert len(response) > 0
            assert "paris" in response.lower()

        except Exception as e:
            pytest.fail(f"AI21 Labs completion failed: {e}")

    @pytest.mark.asyncio
    async def test_ai21_workflow_integration(self, ai21_config: Any) -> None:
        """Test AI21 Labs integration with workflow execution."""
        try:
            # Create a simple workflow with xAI
            workflow = Workflow("AI21_test_workflow")

            node = Node.agent(name="AI21_test", prompt="Explain quantum computing in one sentence.", llm_config=ai21_config)

            workflow.add_node(node)
            workflow.validate()

            executor = Executor(ai21_config)
            context = executor.execute(workflow)

            result = context.get_node_output("AI21_test")
            assert result is not None
            assert len(result) > 0
            assert any(word in result.lower() for word in ["quantum", "computing", "computer"])
>>>>>>> ae945400

        except Exception as e:
            pytest.fail(f"xAI workflow failed: {e}")


if __name__ == "__main__":
    pytest.main([__file__, "-v"])<|MERGE_RESOLUTION|>--- conflicted
+++ resolved
@@ -975,30 +975,15 @@
         """Test xAI integration with workflow execution."""
         try:
             # Create a simple workflow with xAI
-<<<<<<< HEAD
+
             workflow = Workflow("xAI Test Workflow")
 
             node = Node.agent(name="xai_test", prompt="Explain quantum computing in one sentence.", agent_id="xai_test_agent", llm_config=xai_config)
-=======
-            workflow = Workflow("xAI_test_workflow")
-
-            node = Node.agent(name="xai_test", prompt="Explain quantum computing in one sentence.", llm_config=xai_config)
->>>>>>> ae945400
 
             workflow.add_node(node)
             workflow.validate()
 
             executor = Executor(xai_config)
-<<<<<<< HEAD
-            # Use regular execute method since execute_async may not be available
-            result = executor.execute(workflow)
-
-            assert result.is_success()
-            output = result.get_node_output("xai_test")
-            assert output is not None
-            assert len(output) > 0
-            assert any(word in output.lower() for word in ["quantum", "computing", "computer"])
-=======
             context = executor.execute(workflow)
 
             result = context.get_node_output("xai_test")
@@ -1071,8 +1056,7 @@
             result = context.get_node_output("AI21_test")
             assert result is not None
             assert len(result) > 0
-            assert any(word in result.lower() for word in ["quantum", "computing", "computer"])
->>>>>>> ae945400
+
 
         except Exception as e:
             pytest.fail(f"xAI workflow failed: {e}")
