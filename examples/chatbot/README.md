# GraphBit Chatbot Example

A chatbot using GraphBit with vector database storage and Streamlit interface.

## Quick Start

### 1. Prerequisites
- Python 3.11+
- GraphBit installed
- OpenAI API key

### 2. Installation

```bash
cd examples/chatbot
poetry install
```

### 3. Configuration

```bash
<<<<<<< HEAD
export OPENAI_API_KEY="api_key"
=======
OPENAI_API_KEY="your_openai_api_key_here"
>>>>>>> 091a25dd
```

### 4. Run the Application

**Terminal 1 - Backend:**
```bash
poetry run uvicorn backend.main:app --reload
```

**Terminal 2 - Frontend:**
```bash
poetry run streamlit run frontend/chatbot.py
```

### 5. Access

- Backend API: http://localhost:8000
- Frontend UI: http://localhost:8501

The chatbot will automatically initialize the vector database on first use.<|MERGE_RESOLUTION|>--- conflicted
+++ resolved
@@ -19,11 +19,7 @@
 ### 3. Configuration
 
 ```bash
-<<<<<<< HEAD
 export OPENAI_API_KEY="api_key"
-=======
-OPENAI_API_KEY="your_openai_api_key_here"
->>>>>>> 091a25dd
 ```
 
 ### 4. Run the Application
