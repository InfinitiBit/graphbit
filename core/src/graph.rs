//! Graph-based workflow system for `GraphBit`
//!
//! This module provides a directed graph structure for defining and executing
//! agentic workflows with proper dependency management and parallel execution.

use crate::errors::{GraphBitError, GraphBitResult};
use crate::types::{NodeId, RetryConfig};
use petgraph::{
    algo::{is_cyclic_directed, toposort},
    graph::{DiGraph, NodeIndex},
    Direction,
};
use serde::{Deserialize, Serialize};
use std::collections::HashMap;

/// A workflow graph that defines the structure and execution flow
#[derive(Debug, Clone, Serialize, Deserialize)]
pub struct WorkflowGraph {
    /// Graph structure
    #[serde(skip)]
    graph: DiGraph<WorkflowNode, WorkflowEdge>,
    /// Mapping from `NodeId` to graph indices
    #[serde(skip)]
    node_map: HashMap<NodeId, NodeIndex>,
    /// Serializable representation of nodes
    nodes: HashMap<NodeId, WorkflowNode>,
    /// Serializable representation of edges
    edges: Vec<(NodeId, NodeId, WorkflowEdge)>,
    /// Graph metadata
    metadata: HashMap<String, serde_json::Value>,
    /// Cached adjacency information for performance
    #[serde(skip)]
    dependencies_cache: HashMap<NodeId, Vec<NodeId>>,
    #[serde(skip)]
    dependents_cache: HashMap<NodeId, Vec<NodeId>>,
    /// Cached root and leaf nodes
    #[serde(skip)]
    root_nodes_cache: Option<Vec<NodeId>>,
    #[serde(skip)]
    leaf_nodes_cache: Option<Vec<NodeId>>,
}

impl WorkflowGraph {
    /// Create a new empty workflow graph
    #[must_use]
    pub fn new() -> Self {
        Self {
            graph: DiGraph::new(),
            node_map: HashMap::with_capacity(16), // Pre-allocate capacity
            nodes: HashMap::with_capacity(16),    // Pre-allocate capacity
            edges: Vec::with_capacity(16),        // Pre-allocate capacity
            metadata: HashMap::new(),
            dependencies_cache: HashMap::with_capacity(16),
            dependents_cache: HashMap::with_capacity(16),
            root_nodes_cache: None,
            leaf_nodes_cache: None,
        }
    }

    /// Invalidate caches when graph structure changes
    fn invalidate_caches(&mut self) {
        self.dependencies_cache.clear();
        self.dependents_cache.clear();
        self.root_nodes_cache = None;
        self.leaf_nodes_cache = None;
    }

    /// Rebuild the graph structure from serialized data
    /// This must be called after deserialization since `graph` and `node_map` are not serialized
    pub fn rebuild_graph(&mut self) -> GraphBitResult<()> {
        // Clear existing graph structures
        self.graph = DiGraph::new();
        self.node_map.clear();
        self.invalidate_caches();

        // Pre-allocate capacity based on existing data
        self.node_map.reserve(self.nodes.len());

        // Re-add all nodes to the graph
        for (node_id, node) in &self.nodes {
            let graph_index = self.graph.add_node(node.clone());
            self.node_map.insert(node_id.clone(), graph_index);
        }

        // Re-add all edges to the graph
        for (from, to, edge) in &self.edges {
            let from_index = self
                .node_map
                .get(from)
                .ok_or_else(|| GraphBitError::graph(format!("Source node {} not found", from)))?;

            let to_index = self
                .node_map
                .get(to)
                .ok_or_else(|| GraphBitError::graph(format!("Target node {} not found", to)))?;

            self.graph.add_edge(*from_index, *to_index, edge.clone());
        }

        Ok(())
    }

    /// Add a node to the graph
    pub fn add_node(&mut self, node: WorkflowNode) -> GraphBitResult<()> {
        let node_id = node.id.clone();

        if self.nodes.contains_key(&node_id) {
            let incoming_name = node.name.clone();
            let existing_name = self
                .nodes
                .get(&node_id)
                .map(|n| n.name.clone())
                .unwrap_or_else(|| "<unknown>".to_string());
            return Err(GraphBitError::graph(format!(
                "Node already exists: id={} (existing name='{}', incoming name='{}'). Hint: create a fresh Node instance; do not add the same Node object twice.",
                node_id, existing_name, incoming_name
            )));
        }

        let graph_index = self.graph.add_node(node.clone());
        self.node_map.insert(node_id.clone(), graph_index);
        self.nodes.insert(node_id, node);

        // Invalidate caches since graph structure changed
        self.invalidate_caches();

        Ok(())
    }

    /// Add an edge between two nodes
    pub fn add_edge(&mut self, from: NodeId, to: NodeId, edge: WorkflowEdge) -> GraphBitResult<()> {
        let from_index = self
            .node_map
            .get(&from)
            .ok_or_else(|| GraphBitError::graph(format!("Source node {} not found", from)))?;

        let to_index = self
            .node_map
            .get(&to)
            .ok_or_else(|| GraphBitError::graph(format!("Target node {} not found", to)))?;

        self.graph.add_edge(*from_index, *to_index, edge.clone());
        self.edges.push((from, to, edge));

        // Invalidate caches since graph structure changed
        self.invalidate_caches();

        Ok(())
    }

    /// Remove a node from the graph
    pub fn remove_node(&mut self, node_id: &NodeId) -> GraphBitResult<()> {
        let graph_index = self
            .node_map
            .remove(node_id)
            .ok_or_else(|| GraphBitError::graph(format!("Node {} not found", node_id)))?;

        self.graph.remove_node(graph_index);
        self.nodes.remove(node_id);

        // Remove edges involving this node
        self.edges
            .retain(|(from, to, _)| from != node_id && to != node_id);

        // Invalidate caches since graph structure changed
        self.invalidate_caches();

        Ok(())
    }

    /// Get a node by ID
    #[inline]
    #[must_use]
    pub fn get_node(&self, node_id: &NodeId) -> Option<&WorkflowNode> {
        self.nodes.get(node_id)
    }

    /// Get all nodes
    #[inline]
    #[must_use]
    pub fn get_nodes(&self) -> &HashMap<NodeId, WorkflowNode> {
        &self.nodes
    }

    /// Get all edges
    #[inline]
    #[must_use]
    pub fn get_edges(&self) -> &[(NodeId, NodeId, WorkflowEdge)] {
        &self.edges
    }

    /// Check if the graph contains cycles
    #[must_use]
    pub fn has_cycles(&self) -> bool {
        is_cyclic_directed(&self.graph)
    }

    /// Get topological ordering of nodes
    pub fn topological_sort(&self) -> GraphBitResult<Vec<NodeId>> {
        let sorted_indices = toposort(&self.graph, None).map_err(|_| {
            GraphBitError::graph("Graph contains cycles - cannot perform topological sort")
        })?;

        // Pre-allocate with known capacity
        let mut sorted_nodes = Vec::with_capacity(sorted_indices.len());
        for index in sorted_indices {
            // Find the NodeId for this graph index
            for (node_id, &node_index) in &self.node_map {
                if node_index == index {
                    sorted_nodes.push(node_id.clone());
                    break;
                }
            }
        }

        Ok(sorted_nodes)
    }

    /// Get dependencies (incoming edges) for a node with caching
    pub fn get_dependencies(&mut self, node_id: &NodeId) -> Vec<NodeId> {
        // Check cache first
        if let Some(deps) = self.dependencies_cache.get(node_id) {
            return deps.clone();
        }

        let mut dependencies = Vec::new();

        if let Some(&node_index) = self.node_map.get(node_id) {
            let incoming = self
                .graph
                .neighbors_directed(node_index, Direction::Incoming);

            for neighbor_index in incoming {
                // Find the NodeId for this neighbor
                for (neighbor_id, &idx) in &self.node_map {
                    if idx == neighbor_index {
                        dependencies.push(neighbor_id.clone());
                        break;
                    }
                }
            }
        }

        // Cache the result
        self.dependencies_cache
            .insert(node_id.clone(), dependencies.clone());
        dependencies
    }

    /// Get dependents (outgoing edges) for a node with caching
    pub fn get_dependents(&mut self, node_id: &NodeId) -> Vec<NodeId> {
        // Check cache first
        if let Some(deps) = self.dependents_cache.get(node_id) {
            return deps.clone();
        }

        let mut dependents = Vec::new();

        if let Some(&node_index) = self.node_map.get(node_id) {
            let outgoing = self
                .graph
                .neighbors_directed(node_index, Direction::Outgoing);

            for neighbor_index in outgoing {
                // Find the NodeId for this neighbor
                for (neighbor_id, &idx) in &self.node_map {
                    if idx == neighbor_index {
                        dependents.push(neighbor_id.clone());
                        break;
                    }
                }
            }
        }

        // Cache the result
        self.dependents_cache
            .insert(node_id.clone(), dependents.clone());
        dependents
    }

    /// Get root nodes (nodes with no dependencies) with caching
    pub fn get_root_nodes(&mut self) -> Vec<NodeId> {
        if let Some(ref roots) = self.root_nodes_cache {
            return roots.clone();
        }

        let node_ids: Vec<NodeId> = self.nodes.keys().cloned().collect();
        let roots: Vec<NodeId> = node_ids
            .into_iter()
            .filter(|node_id| self.get_dependencies(node_id).is_empty())
            .collect();

        self.root_nodes_cache = Some(roots.clone());
        roots
    }

    /// Get leaf nodes (nodes with no dependents) with caching
    pub fn get_leaf_nodes(&mut self) -> Vec<NodeId> {
        if let Some(ref leaves) = self.leaf_nodes_cache {
            return leaves.clone();
        }

        let node_ids: Vec<NodeId> = self.nodes.keys().cloned().collect();
        let leaves: Vec<NodeId> = node_ids
            .into_iter()
            .filter(|node_id| self.get_dependents(node_id).is_empty())
            .collect();

        self.leaf_nodes_cache = Some(leaves.clone());
        leaves
    }

    /// Check if a node is ready to execute (all dependencies completed)
    pub fn is_node_ready(
        &mut self,
        node_id: &NodeId,
        completed_nodes: &std::collections::HashSet<NodeId>,
    ) -> bool {
        let dependencies = self.get_dependencies(node_id);
        dependencies.iter().all(|dep| completed_nodes.contains(dep))
    }

    /// Get the next executable nodes (optimized version)
    pub fn get_next_executable_nodes(
        &mut self,
        completed_nodes: &std::collections::HashSet<NodeId>,
        running_nodes: &std::collections::HashSet<NodeId>,
    ) -> Vec<NodeId> {
        // Pre-allocate with estimated capacity
        let mut executable = Vec::with_capacity(8);

        // Collect node IDs first to avoid borrow conflicts
        let node_ids: Vec<NodeId> = self.nodes.keys().cloned().collect();

        for node_id in node_ids {
            if !completed_nodes.contains(&node_id)
                && !running_nodes.contains(&node_id)
                && self.is_node_ready(&node_id, completed_nodes)
            {
                executable.push(node_id);
            }
        }

        executable
    }

    /// Validate the graph structure
    pub fn validate(&self) -> GraphBitResult<()> {
        // Check for cycles
        if self.has_cycles() {
            return Err(GraphBitError::graph("Workflow graph contains cycles"));
        }

        // Check that all edge endpoints exist
        for (from, to, _) in &self.edges {
            if !self.nodes.contains_key(from) {
                return Err(GraphBitError::graph(format!(
                    "Edge references non-existent source node: {}",
                    from
                )));
            }
            if !self.nodes.contains_key(to) {
                return Err(GraphBitError::graph(format!(
                    "Edge references non-existent target node: {}",
                    to
                )));
            }
        }

        // Validate individual nodes
        for node in self.nodes.values() {
            node.validate()?;
        }

        // Enforce unique agent IDs across all agent nodes
        {
            use std::collections::HashMap;
            let mut agent_index: HashMap<String, Vec<(NodeId, String)>> = HashMap::new();
            for node in self.nodes.values() {
                if let NodeType::Agent { agent_id, .. } = &node.node_type {
                    agent_index
                        .entry(agent_id.to_string())
                        .or_default()
                        .push((node.id.clone(), node.name.clone()));
                }
            }
            let mut duplicates: Vec<(String, Vec<(NodeId, String)>)> = Vec::new();
            for (aid, entries) in agent_index.into_iter() {
                if entries.len() > 1 {
                    duplicates.push((aid, entries));
                }
            }
            if !duplicates.is_empty() {
                // Build a helpful error message listing conflicts
                let mut parts: Vec<String> = Vec::new();
                for (aid, entries) in duplicates {
                    let detail = entries
                        .into_iter()
                        .map(|(id, name)| format!("{{id={}, name='{}'}}", id, name))
                        .collect::<Vec<_>>()
                        .join(", ");
                    parts.push(format!("agent_id='{}' used by: [{}]", aid, detail));
                }
                return Err(GraphBitError::graph(format!(
                    "Duplicate agent_id detected. Each agent_id must be unique across the workflow. Conflicts: {}",
                    parts.join("; ")
                )));
            }
        }

        // Optionally enforce unique node names if metadata flag is set
        if self
            .metadata
            .get("enforce_unique_node_names")
            .and_then(|v| v.as_bool())
            .unwrap_or(false)
        {
            use std::collections::HashMap;
            let mut name_index: HashMap<String, Vec<NodeId>> = HashMap::new();
            for node in self.nodes.values() {
                name_index
                    .entry(node.name.clone())
                    .or_default()
                    .push(node.id.clone());
            }
            let mut dup_names: Vec<(String, Vec<NodeId>)> = Vec::new();
            for (name, ids) in name_index.into_iter() {
                if ids.len() > 1 {
                    dup_names.push((name, ids));
                }
            }
            if !dup_names.is_empty() {
                let mut parts: Vec<String> = Vec::new();
                for (name, ids) in dup_names {
                    let ids_str = ids
                        .into_iter()
                        .map(|id| id.to_string())
                        .collect::<Vec<_>>()
                        .join(", ");
                    parts.push(format!("name='{}' used by node ids: [{}]", name, ids_str));
                }
                return Err(GraphBitError::graph(format!(
                    "Duplicate node names not allowed (enforce_unique_node_names=true). Conflicts: {}",
                    parts.join("; ")
                )));
            }
        }

        Ok(())
    }

    /// Set metadata
    pub fn set_metadata(&mut self, key: String, value: serde_json::Value) {
        self.metadata.insert(key, value);
    }

    /// Get metadata
    #[must_use]
    pub fn get_metadata(&self, key: &str) -> Option<&serde_json::Value> {
        self.metadata.get(key)
    }

    /// Get number of nodes
    #[inline]
    #[must_use]
    pub fn node_count(&self) -> usize {
        self.nodes.len()
    }

    /// Get number of edges
    #[inline]
    #[must_use]
    pub fn edge_count(&self) -> usize {
        self.edges.len()
    }

    /// Get node ID by name
    #[must_use]
    pub fn get_node_id_by_name(&self, name: &str) -> Option<NodeId> {
        self.nodes
            .values()
            .find(|node| node.name == name)
            .map(|node| node.id.clone())
    }
}

impl Default for WorkflowGraph {
    fn default() -> Self {
        Self::new()
    }
}

/// A node in the workflow graph representing a single execution unit
#[derive(Debug, Clone, Serialize, Deserialize)]
pub struct WorkflowNode {
    /// Unique identifier for the node
    pub id: NodeId,
    /// Human-readable name
    pub name: String,
    /// Description of what this node does
    pub description: String,
    /// Type of the node
    pub node_type: NodeType,
    /// Configuration for the node
    pub config: HashMap<String, serde_json::Value>,
    /// Input schema for validation
    pub input_schema: Option<serde_json::Value>,
    /// Output schema for validation
    pub output_schema: Option<serde_json::Value>,
    /// Retry configuration
    pub retry_config: RetryConfig,
    /// Timeout in seconds
    pub timeout_seconds: Option<u64>,
    /// Tags for categorization
    pub tags: Vec<String>,
}

impl WorkflowNode {
    /// Create a new workflow node
    pub fn new(
        name: impl Into<String>,
        description: impl Into<String>,
        node_type: NodeType,
    ) -> Self {
        Self {
            id: NodeId::new(),
            name: name.into(),
            description: description.into(),
            node_type,
            config: HashMap::with_capacity(8), // Pre-allocate for config parameters
            input_schema: None,
            output_schema: None,
            retry_config: RetryConfig::default(),
            timeout_seconds: None,
            tags: Vec::new(),
        }
    }

    /// Set node configuration
    #[must_use]
    pub fn with_config(mut self, key: String, value: serde_json::Value) -> Self {
        self.config.insert(key, value);
        self
    }

    /// Set input schema
    #[must_use]
    pub fn with_input_schema(mut self, schema: serde_json::Value) -> Self {
        self.input_schema = Some(schema);
        self
    }

    /// Set output schema
    #[must_use]
    pub fn with_output_schema(mut self, schema: serde_json::Value) -> Self {
        self.output_schema = Some(schema);
        self
    }

    /// Set retry configuration
    #[must_use]
    pub fn with_retry_config(mut self, retry_config: RetryConfig) -> Self {
        self.retry_config = retry_config;
        self
    }

    /// Set timeout
    #[must_use]
    pub fn with_timeout(mut self, timeout_seconds: u64) -> Self {
        self.timeout_seconds = Some(timeout_seconds);
        self
    }

    /// Add tags
    #[must_use]
    pub fn with_tags(mut self, tags: Vec<String>) -> Self {
        self.tags = tags;
        self
    }

    /// Validate the node configuration
    pub fn validate(&self) -> GraphBitResult<()> {
        // Validate node type specific requirements
        match &self.node_type {
            NodeType::Agent { agent_id, .. } => {
                if agent_id.to_string().is_empty() {
                    return Err(GraphBitError::graph(
                        "Agent node must have a valid agent_id",
                    ));
                }
            }
            NodeType::Condition { expression } => {
                if expression.is_empty() {
                    return Err(GraphBitError::graph(
                        "Condition node must have an expression",
                    ));
                }
            }
            NodeType::Transform { transformation } => {
                if transformation.is_empty() {
                    return Err(GraphBitError::graph(
                        "Transform node must have a transformation",
                    ));
                }
            }
            NodeType::DocumentLoader {
                document_type,
                source_path,
                ..
            } => {
                if document_type.is_empty() {
                    return Err(GraphBitError::graph(
                        "DocumentLoader node must have a document_type",
                    ));
                }
                if source_path.is_empty() {
                    return Err(GraphBitError::graph(
                        "DocumentLoader node must have a source_path",
                    ));
                }
                // Validate supported document types
                let supported_types = ["pdf", "txt", "docx", "json", "csv", "xml", "html"];
                if !supported_types.contains(&document_type.to_lowercase().as_str()) {
                    return Err(GraphBitError::graph(format!(
                        "Unsupported document type: {}. Supported types: {:?}",
                        document_type, supported_types
                    )));
                }
            }
            _ => {}
        }

        Ok(())
    }
}

/// Types of workflow nodes
#[derive(Debug, Clone, Serialize, Deserialize)]
#[serde(tag = "type")]
pub enum NodeType {
    /// Agent execution node
    Agent {
<<<<<<< HEAD
        /// Unique identifier of the agent to execute
=======
        /// Unique identifier for the agent
>>>>>>> 84cc8052
        agent_id: crate::types::AgentId,
        /// Template for the prompt to send to the agent
        prompt_template: String,
    },
    /// Conditional branching node
    Condition {
<<<<<<< HEAD
        /// Boolean expression to evaluate for branching
=======
        /// Boolean expression to evaluate
>>>>>>> 84cc8052
        expression: String,
    },
    /// Data transformation node
    Transform {
<<<<<<< HEAD
        /// Transformation logic or script to apply
=======
        /// Transformation logic to apply
>>>>>>> 84cc8052
        transformation: String,
    },
    /// Parallel execution splitter
    Split,
    /// Parallel execution joiner
    Join,
    /// Delay/wait node
    Delay {
<<<<<<< HEAD
        /// Number of seconds to delay execution
=======
        /// Duration to wait in seconds
>>>>>>> 84cc8052
        duration_seconds: u64,
    },
    /// HTTP request node
    HttpRequest {
<<<<<<< HEAD
        /// Target URL for the HTTP request
        url: String,
        /// HTTP method (GET, POST, PUT, DELETE, etc.)
        method: String,
        /// HTTP headers to include in the request
=======
        /// Target URL for the request
        url: String,
        /// HTTP method (GET, POST, etc.)
        method: String,
        /// HTTP headers to include
>>>>>>> 84cc8052
        headers: HashMap<String, String>,
    },
    /// Custom function node
    Custom {
        /// Name of the custom function to execute
        function_name: String,
    },
    /// Document loading node
    DocumentLoader {
<<<<<<< HEAD
        /// Type of document to load (pdf, txt, html, etc.)
        document_type: String,
        /// Path or URL to the document source
        source_path: String,
        /// Optional character encoding for text documents
=======
        /// Type of document to load
        document_type: String,
        /// Path to the source document
        source_path: String,
        /// Optional encoding specification
>>>>>>> 84cc8052
        encoding: Option<String>,
    },
}

/// An edge in the workflow graph representing data flow and dependencies
#[derive(Debug, Clone, Serialize, Deserialize)]
pub struct WorkflowEdge {
    /// Type of the edge
    pub edge_type: EdgeType,
    /// Condition for edge traversal
    pub condition: Option<String>,
    /// Data transformation applied to values flowing through this edge
    pub transform: Option<String>,
    /// Edge metadata
    pub metadata: HashMap<String, serde_json::Value>,
}

impl WorkflowEdge {
    /// Create a new data flow edge
    #[must_use]
    pub fn data_flow() -> Self {
        Self {
            edge_type: EdgeType::DataFlow,
            condition: None,
            transform: None,
            metadata: HashMap::with_capacity(4), // Pre-allocate for metadata
        }
    }

    /// Create a new control flow edge
    #[must_use]
    pub fn control_flow() -> Self {
        Self {
            edge_type: EdgeType::ControlFlow,
            condition: None,
            transform: None,
            metadata: HashMap::with_capacity(4), // Pre-allocate for metadata
        }
    }

    /// Create a conditional edge
    pub fn conditional(condition: impl Into<String>) -> Self {
        Self {
            edge_type: EdgeType::Conditional,
            condition: Some(condition.into()),
            transform: None,
            metadata: HashMap::with_capacity(4), // Pre-allocate for metadata
        }
    }

    /// Add a transformation to the edge
    #[must_use]
    pub fn with_transform(mut self, transform: impl Into<String>) -> Self {
        self.transform = Some(transform.into());
        self
    }

    /// Add metadata to the edge
    #[must_use]
    pub fn with_metadata(mut self, key: String, value: serde_json::Value) -> Self {
        self.metadata.insert(key, value);
        self
    }
}

/// Types of edges in the workflow graph
#[derive(Debug, Clone, Serialize, Deserialize)]
pub enum EdgeType {
    /// Data flows from one node to another
    DataFlow,
    /// Control dependency (execution order)
    ControlFlow,
    /// Conditional edge (only traversed if condition is true)
    Conditional,
    /// Error handling edge
    ErrorHandling,
}<|MERGE_RESOLUTION|>--- conflicted
+++ resolved
@@ -640,31 +640,19 @@
 pub enum NodeType {
     /// Agent execution node
     Agent {
-<<<<<<< HEAD
         /// Unique identifier of the agent to execute
-=======
-        /// Unique identifier for the agent
->>>>>>> 84cc8052
         agent_id: crate::types::AgentId,
         /// Template for the prompt to send to the agent
         prompt_template: String,
     },
     /// Conditional branching node
     Condition {
-<<<<<<< HEAD
         /// Boolean expression to evaluate for branching
-=======
-        /// Boolean expression to evaluate
->>>>>>> 84cc8052
         expression: String,
     },
     /// Data transformation node
     Transform {
-<<<<<<< HEAD
         /// Transformation logic or script to apply
-=======
-        /// Transformation logic to apply
->>>>>>> 84cc8052
         transformation: String,
     },
     /// Parallel execution splitter
@@ -673,28 +661,16 @@
     Join,
     /// Delay/wait node
     Delay {
-<<<<<<< HEAD
-        /// Number of seconds to delay execution
-=======
         /// Duration to wait in seconds
->>>>>>> 84cc8052
         duration_seconds: u64,
     },
     /// HTTP request node
     HttpRequest {
-<<<<<<< HEAD
         /// Target URL for the HTTP request
         url: String,
         /// HTTP method (GET, POST, PUT, DELETE, etc.)
         method: String,
         /// HTTP headers to include in the request
-=======
-        /// Target URL for the request
-        url: String,
-        /// HTTP method (GET, POST, etc.)
-        method: String,
-        /// HTTP headers to include
->>>>>>> 84cc8052
         headers: HashMap<String, String>,
     },
     /// Custom function node
@@ -704,19 +680,11 @@
     },
     /// Document loading node
     DocumentLoader {
-<<<<<<< HEAD
         /// Type of document to load (pdf, txt, html, etc.)
         document_type: String,
         /// Path or URL to the document source
         source_path: String,
         /// Optional character encoding for text documents
-=======
-        /// Type of document to load
-        document_type: String,
-        /// Path to the source document
-        source_path: String,
-        /// Optional encoding specification
->>>>>>> 84cc8052
         encoding: Option<String>,
     },
 }
