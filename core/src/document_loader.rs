//! Document loading and processing functionality for `GraphBit` workflows
//!
//! This module provides utilities for loading and extracting content from various
//! document formats including PDF, TXT, Word, JSON, CSV, XML, and HTML.

use crate::errors::{GraphBitError, GraphBitResult};
use serde::{Deserialize, Serialize};
use std::collections::HashMap;
use std::path::Path;

/// Document loader configuration
#[derive(Debug, Clone, Serialize, Deserialize)]
pub struct DocumentLoaderConfig {
    /// Maximum file size to process (in bytes)
    pub max_file_size: usize,
    /// Character encoding for text files
    pub default_encoding: String,
    /// Whether to preserve formatting
    pub preserve_formatting: bool,
    /// Document-specific extraction settings
    pub extraction_settings: HashMap<String, serde_json::Value>,
}

impl Default for DocumentLoaderConfig {
    fn default() -> Self {
        Self {
            max_file_size: 10 * 1024 * 1024, // 10MB
            default_encoding: "utf-8".to_string(),
            preserve_formatting: false,
            extraction_settings: HashMap::new(),
        }
    }
}

/// Loaded document content
#[derive(Debug, Clone, Serialize, Deserialize)]
pub struct DocumentContent {
    /// Original file path or URL
    pub source: String,
    /// Document type
    pub document_type: String,
    /// Extracted text content
    pub content: String,
    /// Document metadata
    pub metadata: HashMap<String, serde_json::Value>,
    /// File size in bytes
    pub file_size: usize,
    /// Extraction timestamp
    pub extracted_at: chrono::DateTime<chrono::Utc>,
}

/// Document loader for processing various file formats
pub struct DocumentLoader {
    config: DocumentLoaderConfig,
}

impl DocumentLoader {
    /// Create a new document loader with default configuration
    #[must_use]
    pub fn new() -> Self {
        Self {
            config: DocumentLoaderConfig::default(),
        }
    }

    /// Create a new document loader with custom configuration
    #[must_use]
    pub const fn with_config(config: DocumentLoaderConfig) -> Self {
        Self { config }
    }

    /// Load and extract content from a document
    pub async fn load_document(
        &self,
        source_path: &str,
        document_type: &str,
    ) -> GraphBitResult<DocumentContent> {
        // Validate document type
        let supported_types = ["pdf", "txt", "docx", "json", "csv", "xml", "html"];
        if !supported_types.contains(&document_type.to_lowercase().as_str()) {
            return Err(GraphBitError::validation(
                "document_loader",
                format!("Unsupported document type: {document_type}"),
            ));
        }

        // Check if source is a URL or file path
        let content = if source_path.starts_with("http://") || source_path.starts_with("https://") {
            self.load_from_url(source_path, document_type).await?
        } else if source_path.contains("://") {
            // This looks like a URL but not HTTP/HTTPS
            return Err(GraphBitError::validation(
                "document_loader",
                format!(
                    "Invalid URL format: {source_path}. Only HTTP and HTTPS URLs are supported"
                ),
            ));
        } else {
            self.load_from_file(source_path, document_type).await?
        };

        Ok(content)
    }

    /// Load document from file path
    async fn load_from_file(
        &self,
        file_path: &str,
        document_type: &str,
    ) -> GraphBitResult<DocumentContent> {
        let path = Path::new(file_path);

        // Check if file exists
        if !path.exists() {
            return Err(GraphBitError::validation(
                "document_loader",
                format!("File not found: {file_path}"),
            ));
        }

        // Check file size
        let metadata = std::fs::metadata(path).map_err(|e| {
            GraphBitError::validation(
                "document_loader",
                format!("Failed to read file metadata: {e}"),
            )
        })?;

        let file_size = metadata.len() as usize;
        if file_size > self.config.max_file_size {
            return Err(GraphBitError::validation(
                "document_loader",
                format!(
                    "File size ({file_size} bytes) exceeds maximum allowed size ({} bytes)",
                    self.config.max_file_size
                ),
            ));
        }

        // Extract content based on document type
        let content = match document_type.to_lowercase().as_str() {
            "txt" => self.extract_text_content(file_path).await?,
            "pdf" => self.extract_pdf_content(file_path).await?,
            "docx" => self.extract_docx_content(file_path).await?,
            "json" => self.extract_json_content(file_path).await?,
            "csv" => self.extract_csv_content(file_path).await?,
            "xml" => self.extract_xml_content(file_path).await?,
            "html" => self.extract_html_content(file_path).await?,
            _ => {
                return Err(GraphBitError::validation(
                    "document_loader",
                    format!(
                        "Unsupported document type: {document_type}. Supported types: {:?}",
                        Self::supported_types()
                    ),
                ))
            }
        };

        let mut doc_metadata = HashMap::new();
        doc_metadata.insert(
            "file_size".to_string(),
            serde_json::Value::Number(file_size.into()),
        );
        doc_metadata.insert(
            "file_path".to_string(),
            serde_json::Value::String(file_path.to_string()),
        );

        Ok(DocumentContent {
            source: file_path.to_string(),
            document_type: document_type.to_string(),
            content,
            metadata: doc_metadata,
            file_size,
            extracted_at: chrono::Utc::now(),
        })
    }

    /// Load document from URL
    async fn load_from_url(
        &self,
        url: &str,
        document_type: &str,
    ) -> GraphBitResult<DocumentContent> {
        // Validate URL format
        if !url.starts_with("http://") && !url.starts_with("https://") {
            return Err(GraphBitError::validation(
                "document_loader",
                format!("Invalid URL format: {url}"),
            ));
        }

        // Create HTTP client with timeout and user agent
        let client = reqwest::Client::builder()
            .timeout(std::time::Duration::from_secs(30))
            .user_agent("GraphBit Document Loader/1.0")
            .build()
            .map_err(|e| {
                GraphBitError::validation(
                    "document_loader",
                    format!("Failed to create HTTP client: {e}"),
                )
            })?;

        // Fetch the document
        let response = client.get(url).send().await.map_err(|e| {
            GraphBitError::validation("document_loader", format!("Failed to fetch URL {url}: {e}"))
        })?;

        // Check response status
        if !response.status().is_success() {
            return Err(GraphBitError::validation(
                "document_loader",
                format!("HTTP error {}: {url}", response.status()),
            ));
        }

        // Check content length
        if let Some(content_length) = response.content_length() {
            if content_length as usize > self.config.max_file_size {
                return Err(GraphBitError::validation(
                    "document_loader",
                    format!(
                        "Remote file size ({content_length} bytes) exceeds maximum allowed size ({} bytes)",
                        self.config.max_file_size
                    ),
                ));
            }
        }

        // Get content type from response headers
        let content_type = response
            .headers()
            .get("content-type")
            .and_then(|h| h.to_str().ok())
            .unwrap_or("")
            .to_lowercase();

        // Download the content
        let content_bytes = response.bytes().await.map_err(|e| {
            GraphBitError::validation(
                "document_loader",
                format!("Failed to read response body: {e}"),
            )
        })?;

        // Check actual size
        if content_bytes.len() > self.config.max_file_size {
            return Err(GraphBitError::validation(
                "document_loader",
                format!(
                    "Downloaded file size ({} bytes) exceeds maximum allowed size ({} bytes)",
                    content_bytes.len(),
                    self.config.max_file_size
                ),
            ));
        }

        // Convert bytes to string based on document type
        let content = match document_type.to_lowercase().as_str() {
            "txt" | "json" | "csv" | "xml" | "html" => String::from_utf8(content_bytes.to_vec())
                .map_err(|e| {
                    GraphBitError::validation(
                        "document_loader",
                        format!("Failed to decode text content: {e}"),
                    )
                })?,
            "pdf" | "docx" => {
                return Err(GraphBitError::validation(
                    "document_loader",
                    format!("URL loading for {document_type} documents is not yet supported"),
                ));
            }
            _ => {
                return Err(GraphBitError::validation(
                    "document_loader",
                    format!("Unsupported document type for URL loading: {document_type}"),
                ));
            }
        };

        // Process content based on type
        let processed_content = match document_type.to_lowercase().as_str() {
            "json" => {
                // Validate and format JSON
                let json_value: serde_json::Value =
                    serde_json::from_str(&content).map_err(|e| {
                        GraphBitError::validation(
                            "document_loader",
                            format!("Invalid JSON content: {e}"),
                        )
                    })?;
                serde_json::to_string_pretty(&json_value).map_err(|e| {
                    GraphBitError::validation(
                        "document_loader",
                        format!("Failed to format JSON: {e}"),
                    )
                })?
            }
            _ => content,
        };

        // Create metadata
        let mut metadata = HashMap::new();
        metadata.insert(
            "file_size".to_string(),
            serde_json::Value::Number(content_bytes.len().into()),
        );
        metadata.insert(
            "url".to_string(),
            serde_json::Value::String(url.to_string()),
        );
        metadata.insert(
            "content_type".to_string(),
            serde_json::Value::String(content_type),
        );

        Ok(DocumentContent {
            source: url.to_string(),
            document_type: document_type.to_string(),
            content: processed_content,
            metadata,
            file_size: content_bytes.len(),
            extracted_at: chrono::Utc::now(),
        })
    }

    /// Extract content from plain text files
    async fn extract_text_content(&self, file_path: &str) -> GraphBitResult<String> {
        let content = std::fs::read_to_string(file_path).map_err(|e| {
            GraphBitError::validation("document_loader", format!("Failed to read text file: {e}"))
        })?;
        Ok(content)
    }

    /// Extract content from JSON files
    async fn extract_json_content(&self, file_path: &str) -> GraphBitResult<String> {
        let content = std::fs::read_to_string(file_path).map_err(|e| {
            GraphBitError::validation("document_loader", format!("Failed to read JSON file: {e}"))
        })?;

        // Validate JSON and optionally format it
        let json_value: serde_json::Value = serde_json::from_str(&content).map_err(|e| {
            GraphBitError::validation("document_loader", format!("Invalid JSON content: {e}"))
        })?;

        // Return formatted JSON for better readability
        serde_json::to_string_pretty(&json_value).map_err(|e| {
            GraphBitError::validation("document_loader", format!("Failed to format JSON: {e}"))
        })
    }

    /// Extract content from CSV files
    async fn extract_csv_content(&self, file_path: &str) -> GraphBitResult<String> {
        let content = std::fs::read_to_string(file_path).map_err(|e| {
            GraphBitError::validation("document_loader", format!("Failed to read CSV file: {e}"))
        })?;

        // For now, return the raw CSV content
        // TODO: Could be enhanced to parse CSV and convert to structured format
        Ok(content)
    }

    /// Extract content from XML files
    async fn extract_xml_content(&self, file_path: &str) -> GraphBitResult<String> {
        let content = std::fs::read_to_string(file_path).map_err(|e| {
            GraphBitError::validation("document_loader", format!("Failed to read XML file: {e}"))
        })?;

        // For now, return the raw XML content
        // TODO: Could be enhanced to parse XML and extract structured data
        Ok(content)
    }

    /// Extract content from HTML files
    async fn extract_html_content(&self, file_path: &str) -> GraphBitResult<String> {
        let content = std::fs::read_to_string(file_path).map_err(|e| {
            GraphBitError::validation("document_loader", format!("Failed to read HTML file: {e}"))
        })?;

        // For now, return the raw HTML content
        // TODO: Could be enhanced to extract text content from HTML tags
        Ok(content)
    }

    /// Extract content from PDF files
    async fn extract_pdf_content(&self, file_path: &str) -> GraphBitResult<String> {
        use lopdf::Document;

        let doc = Document::load(file_path).map_err(|e| {
            GraphBitError::validation("document_loader", format!("Failed to open PDF file: {e}"))
        })?;

        let mut text_content = String::new();

        // Extract text from each page
        for page_id in doc.get_pages().keys() {
            if let Ok(page_text) = doc.extract_text(&[*page_id]) {
                text_content.push_str(&page_text);
                text_content.push('\n');
            }
        }

        if text_content.trim().is_empty() {
            return Err(GraphBitError::validation(
                "document_loader",
                "No text content could be extracted from the PDF",
            ));
        }

        Ok(text_content.trim().to_string())
    }

    /// Extract content from DOCX files
    async fn extract_docx_content(&self, file_path: &str) -> GraphBitResult<String> {
        use std::fs::File;
        use std::io::Read;

        let mut file = File::open(file_path).map_err(|e| {
            GraphBitError::validation("document_loader", format!("Failed to open DOCX file: {e}"))
        })?;

        let mut buffer = Vec::new();
        file.read_to_end(&mut buffer).map_err(|e| {
            GraphBitError::validation("document_loader", format!("Failed to read DOCX file: {e}"))
        })?;

        let docx = docx_rs::read_docx(&buffer).map_err(|e| {
            GraphBitError::validation("document_loader", format!("Failed to parse DOCX file: {e}"))
        })?;

        let mut text_content = String::new();

        // Extract text from document children
        for child in &docx.document.children {
            if let docx_rs::DocumentChild::Paragraph(paragraph) = child {
                for para_child in &paragraph.children {
                    if let docx_rs::ParagraphChild::Run(run_element) = para_child {
                        for run_child in &run_element.children {
                            if let docx_rs::RunChild::Text(text) = run_child {
                                text_content.push_str(&text.text);
                            }
                        }
                    }
                }
                text_content.push('\n');
            }
        }

        if text_content.trim().is_empty() {
            return Err(GraphBitError::validation(
                "document_loader",
                "No text content could be extracted from the DOCX file",
            ));
        }

        Ok(text_content.trim().to_string())
    }

    /// Get supported document types
    #[must_use]
    pub fn supported_types() -> Vec<&'static str> {
        vec!["txt", "pdf", "docx", "json", "csv", "xml", "html"]
    }
}

impl Default for DocumentLoader {
    fn default() -> Self {
        Self::new()
    }
}

/// Helper function to determine document type from file extension
#[must_use]
pub fn detect_document_type(file_path: &str) -> Option<String> {
    let supported_types = DocumentLoader::supported_types();
    Path::new(file_path)
        .extension()
        .and_then(|ext| ext.to_str())
        .map(|ext| ext.to_lowercase())
        .filter(|ext| supported_types.contains(&ext.as_str()))
}

/// Utility function to validate document path and type
pub fn validate_document_source(source_path: &str, document_type: &str) -> GraphBitResult<()> {
    // Check if document type is supported
    let supported_types = DocumentLoader::supported_types();
    if !supported_types.contains(&document_type) {
        return Err(GraphBitError::validation(
            "document_loader",
            format!(
<<<<<<< HEAD
                "Unsupported document type: {document_type}. Supported types: {supported_types:?}"
=======
                "Unsupported document type: {document_type}. Supported types: {supported_types:?}",
>>>>>>> 782dbd7f
            ),
        ));
    }

    // If it's a file path, check if it exists
    if !source_path.starts_with("http://") && !source_path.starts_with("https://") {
        let path = Path::new(source_path);
        if !path.exists() {
            return Err(GraphBitError::validation(
                "document_loader",
                format!("File not found: {source_path}"),
            ));
        }
    }

    Ok(())
}<|MERGE_RESOLUTION|>--- conflicted
+++ resolved
@@ -490,11 +490,7 @@
         return Err(GraphBitError::validation(
             "document_loader",
             format!(
-<<<<<<< HEAD
                 "Unsupported document type: {document_type}. Supported types: {supported_types:?}"
-=======
-                "Unsupported document type: {document_type}. Supported types: {supported_types:?}",
->>>>>>> 782dbd7f
             ),
         ));
     }
