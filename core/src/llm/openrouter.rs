//! `OpenRouter` LLM provider implementation
//!
//! `OpenRouter` provides unified access to multiple AI models through a single API.
//! It supports OpenAI-compatible endpoints with additional features like model routing
//! and provider preferences.

use crate::errors::{GraphBitError, GraphBitResult};
use crate::llm::providers::LlmProviderTrait;
use crate::llm::{
    FinishReason, LlmMessage, LlmRequest, LlmResponse, LlmRole, LlmTool, LlmToolCall, LlmUsage,
};
use async_trait::async_trait;
use reqwest::Client;
use serde::{Deserialize, Serialize};

/// `OpenRouter` API provider
pub struct OpenRouterProvider {
    client: Client,
    api_key: String,
    model: String,
    base_url: String,
    site_url: Option<String>,
    site_name: Option<String>,
}

impl OpenRouterProvider {
    /// Create a new `OpenRouter` provider
    pub fn new(api_key: String, model: String) -> GraphBitResult<Self> {
        // Optimized client with connection pooling for better performance
        let client = Client::builder()
            .timeout(std::time::Duration::from_secs(60))
            .pool_max_idle_per_host(10) // Increased connection pool size
            .pool_idle_timeout(std::time::Duration::from_secs(30))
            .tcp_keepalive(std::time::Duration::from_secs(60))
            .build()
            .map_err(|e| {
                GraphBitError::llm_provider(
                    "openrouter",
                    format!("Failed to create HTTP client: {e}"),
                )
            })?;
        let base_url = "https://openrouter.ai/api/v1".to_string();

        Ok(Self {
            client,
            api_key,
            model,
            base_url,
            site_url: None,
            site_name: None,
        })
    }

    /// Create a new `OpenRouter` provider with custom base URL
    pub fn with_base_url(api_key: String, model: String, base_url: String) -> GraphBitResult<Self> {
        // Use same optimized client settings
        let client = Client::builder()
            .timeout(std::time::Duration::from_secs(60))
            .pool_max_idle_per_host(10)
            .pool_idle_timeout(std::time::Duration::from_secs(30))
            .tcp_keepalive(std::time::Duration::from_secs(60))
            .build()
            .map_err(|e| {
                GraphBitError::llm_provider(
                    "openrouter",
                    format!("Failed to create HTTP client: {e}"),
                )
            })?;

        Ok(Self {
            client,
            api_key,
            model,
            base_url,
            site_url: None,
            site_name: None,
        })
    }

    /// Create a new `OpenRouter` provider with site information for rankings
    pub fn with_site_info(
        api_key: String,
        model: String,
        site_url: Option<String>,
        site_name: Option<String>,
    ) -> GraphBitResult<Self> {
        let mut provider = Self::new(api_key, model)?;
        provider.site_url = site_url;
        provider.site_name = site_name;
        Ok(provider)
    }

<<<<<<< HEAD
    /// Convert `GraphBit` message to `OpenRouter` message format (OpenAI-compatible)
    fn convert_message(&self, message: &LlmMessage) -> OpenRouterMessage {
=======
    /// Convert `GraphBit` message to `OpenRouter` message format (`OpenAI`-compatible)
    fn convert_message(message: &LlmMessage) -> OpenRouterMessage {
>>>>>>> 4ba8975f
        OpenRouterMessage {
            role: match message.role {
                LlmRole::User => "user".to_string(),
                LlmRole::Assistant => "assistant".to_string(),
                LlmRole::System => "system".to_string(),
                LlmRole::Tool => "tool".to_string(),
            },
            content: message.content.clone(),
            tool_calls: if message.tool_calls.is_empty() {
                None
            } else {
                Some(
                    message
                        .tool_calls
                        .iter()
                        .map(|tc| OpenRouterToolCall {
                            id: tc.id.clone(),
                            r#type: "function".to_string(),
                            function: OpenRouterFunction {
                                name: tc.name.clone(),
                                arguments: tc.parameters.to_string(),
                            },
                        })
                        .collect(),
                )
            },
        }
    }

<<<<<<< HEAD
    /// Convert `GraphBit` tool to `OpenRouter` tool format (OpenAI-compatible)
    fn convert_tool(&self, tool: &LlmTool) -> OpenRouterTool {
=======
    /// Convert `GraphBit` tool to `OpenRouter` tool format (`OpenAI`-compatible)
    fn convert_tool(tool: &LlmTool) -> OpenRouterTool {
>>>>>>> 4ba8975f
        OpenRouterTool {
            r#type: "function".to_string(),
            function: OpenRouterFunctionDef {
                name: tool.name.clone(),
                description: tool.description.clone(),
                parameters: tool.parameters.clone(),
            },
        }
    }

    /// Parse `OpenRouter` response to `GraphBit` response
    fn parse_response(&self, response: OpenRouterResponse) -> GraphBitResult<LlmResponse> {
        let choice =
            response.choices.into_iter().next().ok_or_else(|| {
                GraphBitError::llm_provider("openrouter", "No choices in response")
            })?;

        let content = choice.message.content.unwrap_or_default();
        let tool_calls = choice
            .message
            .tool_calls
            .unwrap_or_default()
            .into_iter()
            .map(|tc| LlmToolCall {
                id: tc.id,
                name: tc.function.name,
                parameters: serde_json::from_str(&tc.function.arguments).unwrap_or_default(),
            })
            .collect();

        let finish_reason = match choice.finish_reason.as_deref() {
            Some("stop") => FinishReason::Stop,
            Some("length") => FinishReason::Length,
            Some("tool_calls") => FinishReason::ToolCalls,
            Some("content_filter") => FinishReason::ContentFilter,
            Some(other) => FinishReason::Other(other.to_string()),
            None => FinishReason::Stop,
        };

        let usage = if let Some(usage) = response.usage {
            LlmUsage::new(usage.prompt_tokens, usage.completion_tokens)
        } else {
            LlmUsage::new(0, 0)
        };

        Ok(LlmResponse::new(content, &self.model)
            .with_tool_calls(tool_calls)
            .with_usage(usage)
            .with_finish_reason(finish_reason)
            .with_id(response.id))
    }
}

#[async_trait]
impl LlmProviderTrait for OpenRouterProvider {
    fn provider_name(&self) -> &str {
        "openrouter"
    }

    fn model_name(&self) -> &str {
        &self.model
    }

    async fn complete(&self, request: LlmRequest) -> GraphBitResult<LlmResponse> {
        let url = format!("{}/chat/completions", self.base_url);

        let messages: Vec<OpenRouterMessage> = request
            .messages
            .iter()
            .map(|m| Self::convert_message(m))
            .collect();

        let tools: Option<Vec<OpenRouterTool>> = if request.tools.is_empty() {
            None
        } else {
            Some(
                request
                    .tools
                    .iter()
                    .map(|t| Self::convert_tool(t))
                    .collect(),
            )
        };

        let body = OpenRouterRequest {
            model: self.model.clone(),
            messages,
            max_tokens: request.max_tokens,
            temperature: request.temperature,
            top_p: request.top_p,
            tools: tools.clone(),
            tool_choice: if tools.is_some() {
                Some("auto".to_string())
            } else {
                None
            },
        };

        // Add extra parameters
        let mut request_json = serde_json::to_value(&body)?;
        if let serde_json::Value::Object(ref mut map) = request_json {
            for (key, value) in request.extra_params {
                map.insert(key, value);
            }
        }

        let mut request_builder = self
            .client
            .post(&url)
            .header("Authorization", format!("Bearer {}", self.api_key))
            .header("Content-Type", "application/json");

        // Add optional site information for `OpenRouter` rankings
        if let Some(ref site_url) = self.site_url {
            request_builder = request_builder.header("HTTP-Referer", site_url);
        }
        if let Some(ref site_name) = self.site_name {
            request_builder = request_builder.header("X-Title", site_name);
        }

        let response = request_builder
            .json(&request_json)
            .send()
            .await
            .map_err(|e| {
                GraphBitError::llm_provider("openrouter", format!("Request failed: {e}"))
            })?;

        if !response.status().is_success() {
            let error_text = response
                .text()
                .await
                .unwrap_or_else(|_| "Unknown error".to_string());
            return Err(GraphBitError::llm_provider(
                "openrouter",
                format!("API error: {error_text}"),
            ));
        }

        let openrouter_response: OpenRouterResponse = response.json().await.map_err(|e| {
            GraphBitError::llm_provider("openrouter", format!("Failed to parse response: {e}"))
        })?;

        self.parse_response(openrouter_response)
    }

    fn supports_function_calling(&self) -> bool {
        // `OpenRouter` supports function calling through OpenAI-compatible interface
        // Most models on `OpenRouter` support this, but it depends on the specific model
        true
    }

    fn max_context_length(&self) -> Option<u32> {
        // Context length varies by model on `OpenRouter`
        // Common models and their approximate context lengths
        match self.model.as_str() {
<<<<<<< HEAD
            // OpenAI models
=======
            // `OpenAI` models
>>>>>>> 4ba8975f
            "openai/gpt-4o" | "openai/gpt-4o-mini" => Some(128_000),
            "openai/gpt-4-turbo" => Some(128_000),
            "openai/gpt-4" => Some(8192),
            "openai/gpt-3.5-turbo" => Some(16_385),

<<<<<<< HEAD
            // Anthropic models
=======
            // `Anthropic` models
>>>>>>> 4ba8975f
            "anthropic/claude-3-5-sonnet" | "anthropic/claude-3-5-haiku" => Some(200_000),
            "anthropic/claude-3-opus"
            | "anthropic/claude-3-sonnet"
            | "anthropic/claude-3-haiku" => Some(200_000),

<<<<<<< HEAD
            // Google models
            "google/gemini-pro" => Some(32_768),
            "google/gemini-pro-1.5" => Some(1_000_000),

            // Meta models
=======
            // `Google` models
            "google/gemini-pro" => Some(32_768),
            "google/gemini-pro-1.5" => Some(1_000_000),

            // `Meta` models
>>>>>>> 4ba8975f
            "meta-llama/llama-3.1-405b-instruct" => Some(131_072),
            "meta-llama/llama-3.1-70b-instruct" => Some(131_072),
            "meta-llama/llama-3.1-8b-instruct" => Some(131_072),

<<<<<<< HEAD
            // Mistral models
=======
            // `Mistral` models
>>>>>>> 4ba8975f
            "mistralai/mistral-large" => Some(128_000),
            "mistralai/mistral-medium" => Some(32_768),

            // Default for unknown models
            _ => Some(4096),
        }
    }

    fn cost_per_token(&self) -> Option<(f64, f64)> {
        // Cost per token in USD (input, output) - varies by model on `OpenRouter`
        // These are approximate costs and may change
        match self.model.as_str() {
<<<<<<< HEAD
            // OpenAI models (approximate OpenRouter pricing)
=======
            // `OpenAI` models (approximate OpenRouter pricing)
>>>>>>> 4ba8975f
            "openai/gpt-4o" => Some((0.000_002_5, 0.000_01)),
            "openai/gpt-4o-mini" => Some((0.000_000_15, 0.000_000_6)),
            "openai/gpt-4-turbo" => Some((0.000_01, 0.000_03)),
            "openai/gpt-4" => Some((0.000_03, 0.000_06)),
            "openai/gpt-3.5-turbo" => Some((0.000_000_5, 0.000_001_5)),

<<<<<<< HEAD
            // Anthropic models
=======
            // `Anthropic` models
>>>>>>> 4ba8975f
            "anthropic/claude-3-5-sonnet" => Some((0.000_003, 0.000_015)),
            "anthropic/claude-3-opus" => Some((0.000_015, 0.000_075)),
            "anthropic/claude-3-sonnet" => Some((0.000_003, 0.000_015)),
            "anthropic/claude-3-haiku" => Some((0.000_000_25, 0.000_001_25)),

            // Many other models on OpenRouter are free or very low cost
            _ => None,
        }
    }
}

// `OpenRouter` API types (OpenAI-compatible with some extensions)
#[derive(Debug, Serialize)]
struct OpenRouterRequest {
    model: String,
    messages: Vec<OpenRouterMessage>,
    #[serde(skip_serializing_if = "Option::is_none")]
    max_tokens: Option<u32>,
    #[serde(skip_serializing_if = "Option::is_none")]
    temperature: Option<f32>,
    #[serde(skip_serializing_if = "Option::is_none")]
    top_p: Option<f32>,
    #[serde(skip_serializing_if = "Option::is_none")]
    tools: Option<Vec<OpenRouterTool>>,
    #[serde(skip_serializing_if = "Option::is_none")]
    tool_choice: Option<String>,
}

#[derive(Debug, Serialize, Deserialize)]
struct OpenRouterMessage {
    role: String,
    content: String,
    #[serde(skip_serializing_if = "Option::is_none")]
    tool_calls: Option<Vec<OpenRouterToolCall>>,
}

#[derive(Debug, Serialize, Deserialize)]
struct OpenRouterToolCall {
    id: String,
    r#type: String,
    function: OpenRouterFunction,
}

#[derive(Debug, Serialize, Deserialize)]
struct OpenRouterFunction {
    name: String,
    arguments: String,
}

#[derive(Debug, Clone, Serialize)]
struct OpenRouterTool {
    r#type: String,
    function: OpenRouterFunctionDef,
}

#[derive(Debug, Clone, Serialize)]
struct OpenRouterFunctionDef {
    name: String,
    description: String,
    parameters: serde_json::Value,
}

#[derive(Debug, Deserialize)]
struct OpenRouterResponse {
    id: String,
    choices: Vec<OpenRouterChoice>,
    usage: Option<OpenRouterUsage>,
}

#[derive(Debug, Deserialize)]
struct OpenRouterChoice {
    message: OpenRouterResponseMessage,
    finish_reason: Option<String>,
}

#[derive(Debug, Deserialize)]
struct OpenRouterResponseMessage {
    content: Option<String>,
    #[serde(skip_serializing_if = "Option::is_none")]
    tool_calls: Option<Vec<OpenRouterToolCall>>,
}

#[derive(Debug, Deserialize)]
struct OpenRouterUsage {
    prompt_tokens: u32,
    completion_tokens: u32,
}<|MERGE_RESOLUTION|>--- conflicted
+++ resolved
@@ -90,13 +90,8 @@
         Ok(provider)
     }
 
-<<<<<<< HEAD
-    /// Convert `GraphBit` message to `OpenRouter` message format (OpenAI-compatible)
-    fn convert_message(&self, message: &LlmMessage) -> OpenRouterMessage {
-=======
     /// Convert `GraphBit` message to `OpenRouter` message format (`OpenAI`-compatible)
     fn convert_message(message: &LlmMessage) -> OpenRouterMessage {
->>>>>>> 4ba8975f
         OpenRouterMessage {
             role: match message.role {
                 LlmRole::User => "user".to_string(),
@@ -126,13 +121,8 @@
         }
     }
 
-<<<<<<< HEAD
-    /// Convert `GraphBit` tool to `OpenRouter` tool format (OpenAI-compatible)
-    fn convert_tool(&self, tool: &LlmTool) -> OpenRouterTool {
-=======
     /// Convert `GraphBit` tool to `OpenRouter` tool format (`OpenAI`-compatible)
     fn convert_tool(tool: &LlmTool) -> OpenRouterTool {
->>>>>>> 4ba8975f
         OpenRouterTool {
             r#type: "function".to_string(),
             function: OpenRouterFunctionDef {
@@ -289,48 +279,28 @@
         // Context length varies by model on `OpenRouter`
         // Common models and their approximate context lengths
         match self.model.as_str() {
-<<<<<<< HEAD
-            // OpenAI models
-=======
             // `OpenAI` models
->>>>>>> 4ba8975f
             "openai/gpt-4o" | "openai/gpt-4o-mini" => Some(128_000),
             "openai/gpt-4-turbo" => Some(128_000),
             "openai/gpt-4" => Some(8192),
             "openai/gpt-3.5-turbo" => Some(16_385),
 
-<<<<<<< HEAD
-            // Anthropic models
-=======
             // `Anthropic` models
->>>>>>> 4ba8975f
             "anthropic/claude-3-5-sonnet" | "anthropic/claude-3-5-haiku" => Some(200_000),
             "anthropic/claude-3-opus"
             | "anthropic/claude-3-sonnet"
             | "anthropic/claude-3-haiku" => Some(200_000),
 
-<<<<<<< HEAD
-            // Google models
-            "google/gemini-pro" => Some(32_768),
-            "google/gemini-pro-1.5" => Some(1_000_000),
-
-            // Meta models
-=======
             // `Google` models
             "google/gemini-pro" => Some(32_768),
             "google/gemini-pro-1.5" => Some(1_000_000),
 
             // `Meta` models
->>>>>>> 4ba8975f
             "meta-llama/llama-3.1-405b-instruct" => Some(131_072),
             "meta-llama/llama-3.1-70b-instruct" => Some(131_072),
             "meta-llama/llama-3.1-8b-instruct" => Some(131_072),
 
-<<<<<<< HEAD
-            // Mistral models
-=======
             // `Mistral` models
->>>>>>> 4ba8975f
             "mistralai/mistral-large" => Some(128_000),
             "mistralai/mistral-medium" => Some(32_768),
 
@@ -343,22 +313,14 @@
         // Cost per token in USD (input, output) - varies by model on `OpenRouter`
         // These are approximate costs and may change
         match self.model.as_str() {
-<<<<<<< HEAD
-            // OpenAI models (approximate OpenRouter pricing)
-=======
             // `OpenAI` models (approximate OpenRouter pricing)
->>>>>>> 4ba8975f
             "openai/gpt-4o" => Some((0.000_002_5, 0.000_01)),
             "openai/gpt-4o-mini" => Some((0.000_000_15, 0.000_000_6)),
             "openai/gpt-4-turbo" => Some((0.000_01, 0.000_03)),
             "openai/gpt-4" => Some((0.000_03, 0.000_06)),
             "openai/gpt-3.5-turbo" => Some((0.000_000_5, 0.000_001_5)),
 
-<<<<<<< HEAD
-            // Anthropic models
-=======
             // `Anthropic` models
->>>>>>> 4ba8975f
             "anthropic/claude-3-5-sonnet" => Some((0.000_003, 0.000_015)),
             "anthropic/claude-3-opus" => Some((0.000_015, 0.000_075)),
             "anthropic/claude-3-sonnet" => Some((0.000_003, 0.000_015)),
