--- conflicted
+++ resolved
@@ -277,7 +277,6 @@
             "openai/gpt-4o" | "openai/gpt-4o-mini" => Some(128_000),
             "openai/gpt-4-turbo" => Some(128_000),
             "openai/gpt-4" => Some(8192),
-<<<<<<< HEAD
             "openai/gpt-3.5-turbo" => Some(16_385),
 
             // Anthropic models
@@ -298,28 +297,6 @@
             // Mistral models
             "mistralai/mistral-large" => Some(128_000),
             "mistralai/mistral-medium" => Some(32_768),
-=======
-            "openai/gpt-3.5-turbo" => Some(16385),
-
-            // Anthropic models
-            "anthropic/claude-3-5-sonnet" | "anthropic/claude-3-5-haiku" => Some(200000),
-            "anthropic/claude-3-opus"
-            | "anthropic/claude-3-sonnet"
-            | "anthropic/claude-3-haiku" => Some(200000),
-
-            // Google models
-            "google/gemini-pro" => Some(32768),
-            "google/gemini-pro-1.5" => Some(1000000),
-
-            // Meta models
-            "meta-llama/llama-3.1-405b-instruct" => Some(131072),
-            "meta-llama/llama-3.1-70b-instruct" => Some(131072),
-            "meta-llama/llama-3.1-8b-instruct" => Some(131072),
-
-            // Mistral models
-            "mistralai/mistral-large" => Some(128000),
-            "mistralai/mistral-medium" => Some(32768),
->>>>>>> 1f47b0bd
 
             // Default for unknown models
             _ => Some(4096),
@@ -330,7 +307,6 @@
         // Cost per token in USD (input, output) - varies by model on `OpenRouter`
         // These are approximate costs and may change
         match self.model.as_str() {
-<<<<<<< HEAD
             // OpenAI models (approximate OpenRouter pricing)
             "openai/gpt-4o" => Some((0.000_002_5, 0.000_01)),
             "openai/gpt-4o-mini" => Some((0.000_000_15, 0.000_000_6)),
@@ -343,20 +319,6 @@
             "anthropic/claude-3-opus" => Some((0.000_015, 0.000_075)),
             "anthropic/claude-3-sonnet" => Some((0.000_003, 0.000_015)),
             "anthropic/claude-3-haiku" => Some((0.000_000_25, 0.000_001_25)),
-=======
-            // OpenAI models (approximate `OpenRouter` pricing)
-            "openai/gpt-4o" => Some((0.0000025, 0.00001)),
-            "openai/gpt-4o-mini" => Some((0.00000015, 0.0000006)),
-            "openai/gpt-4-turbo" => Some((0.00001, 0.00003)),
-            "openai/gpt-4" => Some((0.00003, 0.00006)),
-            "openai/gpt-3.5-turbo" => Some((0.0000005, 0.0000015)),
-
-            // Anthropic models
-            "anthropic/claude-3-5-sonnet" => Some((0.000003, 0.000015)),
-            "anthropic/claude-3-opus" => Some((0.000015, 0.000075)),
-            "anthropic/claude-3-sonnet" => Some((0.000003, 0.000015)),
-            "anthropic/claude-3-haiku" => Some((0.00000025, 0.00000125)),
->>>>>>> 1f47b0bd
 
             // Many other models on OpenRouter are free or very low cost
             _ => None,
