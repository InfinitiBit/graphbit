//! `OpenAI` LLM provider implementation

use crate::errors::{GraphBitError, GraphBitResult};
use crate::llm::providers::LlmProviderTrait;
use crate::llm::{
    FinishReason, LlmMessage, LlmRequest, LlmResponse, LlmRole, LlmTool, LlmToolCall, LlmUsage,
};
use async_trait::async_trait;
use reqwest::Client;
use serde::{Deserialize, Deserializer, Serialize};

/// `OpenAI` API provider
pub struct OpenAiProvider {
    client: Client,
    api_key: String,
    model: String,
    base_url: String,
    organization: Option<String>,
}

impl OpenAiProvider {
    /// Create a new `OpenAI` provider
    pub fn new(api_key: String, model: String) -> GraphBitResult<Self> {
        // Optimized client with connection pooling for better performance
        let client = Client::builder()
            .timeout(std::time::Duration::from_secs(60))
            .pool_max_idle_per_host(10) // Increased connection pool size
            .pool_idle_timeout(std::time::Duration::from_secs(30))
            .tcp_keepalive(std::time::Duration::from_secs(60))
            .build()
            .map_err(|e| {
                GraphBitError::llm_provider("openai", format!("Failed to create HTTP client: {e}"))
            })?;
        let base_url = "https://api.openai.com/v1".to_string();

        Ok(Self {
            client,
            api_key,
            model,
            base_url,
            organization: None,
        })
    }

    /// Create a new `OpenAI` provider with custom base URL
    pub fn with_base_url(api_key: String, model: String, base_url: String) -> GraphBitResult<Self> {
        // Use same optimized client settings
        let client = Client::builder()
            .timeout(std::time::Duration::from_secs(60))
            .pool_max_idle_per_host(10)
            .pool_idle_timeout(std::time::Duration::from_secs(30))
            .tcp_keepalive(std::time::Duration::from_secs(60))
            .build()
            .map_err(|e| {
                GraphBitError::llm_provider("openai", format!("Failed to create HTTP client: {e}"))
            })?;

        Ok(Self {
            client,
            api_key,
            model,
            base_url,
            organization: None,
        })
    }

    /// Set organization ID
    #[must_use]
    pub fn with_organization(mut self, organization: String) -> Self {
        self.organization = Some(organization);
        self
    }

    /// Convert `GraphBit` message to `OpenAI` message format
    fn convert_message(&self, message: &LlmMessage) -> OpenAiMessage {
        OpenAiMessage {
            role: match message.role {
                LlmRole::User => "user".to_string(),
                LlmRole::Assistant => "assistant".to_string(),
                LlmRole::System => "system".to_string(),
                LlmRole::Tool => "tool".to_string(),
            },
            content: message.content.clone(),
            tool_calls: if message.tool_calls.is_empty() {
                None
            } else {
                Some(
                    message
                        .tool_calls
                        .iter()
                        .map(|tc| OpenAiToolCall {
                            id: tc.id.clone(),
                            r#type: "function".to_string(),
                            function: OpenAiFunction {
                                name: tc.name.clone(),
                                arguments: tc.parameters.to_string(),
                            },
                        })
                        .collect(),
                )
            },
        }
    }

    /// Convert `GraphBit` tool to `OpenAI` tool format
    fn convert_tool(&self, tool: &LlmTool) -> OpenAiTool {
        OpenAiTool {
            r#type: "function".to_string(),
            function: OpenAiFunctionDef {
                name: tool.name.clone(),
                description: tool.description.clone(),
                parameters: tool.parameters.clone(),
            },
        }
    }

    /// Parse `OpenAI` response to `GraphBit` response
    fn parse_response(&self, response: OpenAiResponse) -> GraphBitResult<LlmResponse> {
        let choice = response
            .choices
            .into_iter()
            .next()
            .ok_or_else(|| GraphBitError::llm_provider("openai", "No choices in response"))?;

        let mut content = choice.message.content;
        if content.trim().is_empty()
            && !choice
                .message
                .tool_calls
                .as_ref()
                .unwrap_or(&vec![])
                .is_empty()
        {
            content = "I'll help you with that using the available tools.".to_string();
        }
        let tool_calls = choice
            .message
            .tool_calls
            .unwrap_or_default()
            .into_iter()
            .map(|tc| {
                // Production-grade argument parsing with error handling
                let parameters = if tc.function.arguments.trim().is_empty() {
                    serde_json::Value::Object(serde_json::Map::new())
                } else {
                    match serde_json::from_str(&tc.function.arguments) {
                        Ok(params) => params,
                        Err(e) => {
                            tracing::warn!(
                                "Failed to parse tool call arguments for {}: {}. Arguments: '{}'",
                                tc.function.name,
                                e,
                                tc.function.arguments
                            );
                            // Try to create a simple object with the raw arguments
                            serde_json::json!({ "raw_arguments": tc.function.arguments })
                        }
                    }
                };

                LlmToolCall {
                    id: tc.id,
                    name: tc.function.name,
                    parameters,
                }
            })
            .collect();

        let finish_reason = match choice.finish_reason.as_deref() {
            Some("stop") => FinishReason::Stop,
            Some("length") => FinishReason::Length,
            Some("tool_calls") => FinishReason::ToolCalls,
            Some("content_filter") => FinishReason::ContentFilter,
            Some(other) => FinishReason::Other(other.to_string()),
            None => FinishReason::Stop,
        };

        let usage = LlmUsage::new(
            response.usage.prompt_tokens,
            response.usage.completion_tokens,
        );

        Ok(LlmResponse::new(content, &self.model)
            .with_tool_calls(tool_calls)
            .with_usage(usage)
            .with_finish_reason(finish_reason)
            .with_id(response.id))
    }
}

#[async_trait]
impl LlmProviderTrait for OpenAiProvider {
    fn provider_name(&self) -> &str {
        "openai"
    }

    fn model_name(&self) -> &str {
        &self.model
    }

    async fn complete(&self, request: LlmRequest) -> GraphBitResult<LlmResponse> {
        let url = format!("{}/chat/completions", self.base_url);

        let messages: Vec<OpenAiMessage> = request
            .messages
            .iter()
            .map(|m| self.convert_message(m))
            .collect();

        let tools: Option<Vec<OpenAiTool>> = if request.tools.is_empty() {
            None
        } else {
            Some(request.tools.iter().map(|t| self.convert_tool(t)).collect())
        };

        let body = OpenAiRequest {
            model: self.model.clone(),
            messages,
            max_tokens: request.max_tokens,
            temperature: request.temperature,
            top_p: request.top_p,
            tools: tools.clone(),
            tool_choice: if tools.is_some() {
                Some("auto".to_string())
            } else {
                None
            },
        };

        // Add extra parameters
        let mut request_json = serde_json::to_value(&body)?;
        if let serde_json::Value::Object(ref mut map) = request_json {
            for (key, value) in request.extra_params {
                map.insert(key, value);
            }
        }

        let mut req_builder = self
            .client
            .post(&url)
            .header("Authorization", format!("Bearer {}", self.api_key))
            .header("Content-Type", "application/json")
            .json(&request_json);

        if let Some(org) = &self.organization {
            req_builder = req_builder.header("OpenAI-Organization", org);
        }

        let response = req_builder
            .send()
            .await
            .map_err(|e| GraphBitError::llm_provider("openai", format!("Request failed: {e}")))?;

        if !response.status().is_success() {
            let error_text = response
                .text()
                .await
                .unwrap_or_else(|_| "Unknown error".to_string());
            return Err(GraphBitError::llm_provider(
                "openai",
                format!("API error: {error_text}"),
            ));
        }

        let openai_response: OpenAiResponse = response.json().await.map_err(|e| {
            GraphBitError::llm_provider("openai", format!("Failed to parse response: {e}"))
        })?;

        self.parse_response(openai_response)
    }

    fn supports_function_calling(&self) -> bool {
        // Most `OpenAI` models support function calling
        matches!(
            self.model.as_str(),
            "gpt-4" | "gpt-4-turbo" | "gpt-3.5-turbo" | "gpt-4o" | "gpt-4o-mini"
        ) || self.model.starts_with("gpt-4")
            || self.model.starts_with("gpt-3.5-turbo")
    }

    fn max_context_length(&self) -> Option<u32> {
        match self.model.as_str() {
            "gpt-4" => Some(8192),
<<<<<<< HEAD
            "gpt-4-32k" => Some(32768),
=======
            "gpt-4-32k" => Some(32_768),
>>>>>>> 2aa3e1ea
            "gpt-4-turbo" => Some(128_000),
            "gpt-4o" => Some(128_000),
            "gpt-4o-mini" => Some(128_000),
            "gpt-3.5-turbo" => Some(4096),
            "gpt-3.5-turbo-16k" => Some(16_384),
            _ => None,
        }
    }

    fn cost_per_token(&self) -> Option<(f64, f64)> {
        // Cost per token in USD (input, output) as of late 2023
        match self.model.as_str() {
<<<<<<< HEAD
            "gpt-4" => Some((0.00003, 0.00006)),
            "gpt-4-32k" => Some((0.00006, 0.00012)),
            "gpt-4-turbo" => Some((0.00001, 0.00003)),
=======
            "gpt-4" => Some((0.000_03, 0.000_06)),
            "gpt-4-32k" => Some((0.000_06, 0.000_12)),
            "gpt-4-turbo" => Some((0.000_01, 0.000_03)),
>>>>>>> 2aa3e1ea
            "gpt-4o" => Some((0.000_005, 0.000_015)),
            "gpt-4o-mini" => Some((0.000_000_15, 0.000_000_6)),
            "gpt-3.5-turbo" => Some((0.000_001_5, 0.000_002)),
            "gpt-3.5-turbo-16k" => Some((0.000_003, 0.000_004)),
            _ => None,
        }
    }
}

// `OpenAI` API types
#[derive(Debug, Serialize)]
struct OpenAiRequest {
    model: String,
    messages: Vec<OpenAiMessage>,
    #[serde(skip_serializing_if = "Option::is_none")]
    max_tokens: Option<u32>,
    #[serde(skip_serializing_if = "Option::is_none")]
    temperature: Option<f32>,
    #[serde(skip_serializing_if = "Option::is_none")]
    top_p: Option<f32>,
    #[serde(skip_serializing_if = "Option::is_none")]
    tools: Option<Vec<OpenAiTool>>,
    #[serde(skip_serializing_if = "Option::is_none")]
    tool_choice: Option<String>,
}

#[derive(Debug, Serialize, Deserialize)]
struct OpenAiMessage {
    role: String,
    #[serde(deserialize_with = "deserialize_nullable_content")]
    content: String,
    #[serde(skip_serializing_if = "Option::is_none")]
    tool_calls: Option<Vec<OpenAiToolCall>>,
}

#[derive(Debug, Serialize, Deserialize)]
struct OpenAiToolCall {
    id: String,
    r#type: String,
    function: OpenAiFunction,
}

#[derive(Debug, Serialize, Deserialize)]
struct OpenAiFunction {
    name: String,
    arguments: String,
}

#[derive(Debug, Clone, Serialize)]
struct OpenAiTool {
    r#type: String,
    function: OpenAiFunctionDef,
}

#[derive(Debug, Clone, Serialize)]
struct OpenAiFunctionDef {
    name: String,
    description: String,
    parameters: serde_json::Value,
}

#[derive(Debug, Deserialize)]
struct OpenAiResponse {
    id: String,
    choices: Vec<OpenAiChoice>,
    usage: OpenAiUsage,
}

#[derive(Debug, Deserialize)]
struct OpenAiChoice {
    message: OpenAiMessage,
    finish_reason: Option<String>,
}

#[derive(Debug, Deserialize)]
struct OpenAiUsage {
    prompt_tokens: u32,
    completion_tokens: u32,
}

/// Custom deserializer for nullable content field
/// `OpenAI` returns null for content when tool calls are made
fn deserialize_nullable_content<'de, D>(deserializer: D) -> Result<String, D::Error>
where
    D: Deserializer<'de>,
{
    let opt: Option<String> = Option::deserialize(deserializer)?;
    Ok(opt.unwrap_or_default())
}<|MERGE_RESOLUTION|>--- conflicted
+++ resolved
@@ -281,11 +281,7 @@
     fn max_context_length(&self) -> Option<u32> {
         match self.model.as_str() {
             "gpt-4" => Some(8192),
-<<<<<<< HEAD
-            "gpt-4-32k" => Some(32768),
-=======
             "gpt-4-32k" => Some(32_768),
->>>>>>> 2aa3e1ea
             "gpt-4-turbo" => Some(128_000),
             "gpt-4o" => Some(128_000),
             "gpt-4o-mini" => Some(128_000),
@@ -298,15 +294,9 @@
     fn cost_per_token(&self) -> Option<(f64, f64)> {
         // Cost per token in USD (input, output) as of late 2023
         match self.model.as_str() {
-<<<<<<< HEAD
-            "gpt-4" => Some((0.00003, 0.00006)),
-            "gpt-4-32k" => Some((0.00006, 0.00012)),
-            "gpt-4-turbo" => Some((0.00001, 0.00003)),
-=======
             "gpt-4" => Some((0.000_03, 0.000_06)),
             "gpt-4-32k" => Some((0.000_06, 0.000_12)),
             "gpt-4-turbo" => Some((0.000_01, 0.000_03)),
->>>>>>> 2aa3e1ea
             "gpt-4o" => Some((0.000_005, 0.000_015)),
             "gpt-4o-mini" => Some((0.000_000_15, 0.000_000_6)),
             "gpt-3.5-turbo" => Some((0.000_001_5, 0.000_002)),
