//! `Ollama` LLM provider implementation

use crate::errors::{GraphBitError, GraphBitResult};
use crate::llm::providers::LlmProviderTrait;
use crate::llm::{
    FinishReason, LlmMessage, LlmRequest, LlmResponse, LlmRole, LlmTool, LlmToolCall, LlmUsage,
};
use async_trait::async_trait;
use reqwest::Client;
use serde::{Deserialize, Serialize};
use std::sync::Arc;
use tokio::sync::RwLock;

/// `Ollama` API provider with performance optimizations
pub struct OllamaProvider {
    client: Client,
    model: String,
    base_url: String,
    /// Cache to avoid repeated model availability checks
    model_verified: Arc<RwLock<bool>>,
}

impl OllamaProvider {
    /// Create a new `Ollama` provider
    pub fn new(model: String) -> GraphBitResult<Self> {
        let client = Client::builder()
            .timeout(std::time::Duration::from_secs(120)) // Reasonable timeout
            .build()
            .map_err(|e| {
                GraphBitError::llm_provider("ollama", format!("Failed to create HTTP client: {e}"))
            })?;
        let base_url = "http://localhost:11434".to_string();

        Ok(Self {
            client,
            model,
            base_url,
            model_verified: Arc::new(RwLock::new(false)),
        })
    }

    /// Create a new `Ollama` provider with custom base URL
    pub fn with_base_url(model: String, base_url: String) -> GraphBitResult<Self> {
        let client = Client::builder()
            .timeout(std::time::Duration::from_secs(120))
            .build()
            .map_err(|e| {
                GraphBitError::llm_provider("ollama", format!("Failed to create HTTP client: {e}"))
            })?;

        Ok(Self {
            client,
            model,
            base_url,
            model_verified: Arc::new(RwLock::new(false)),
        })
    }

<<<<<<< HEAD
    /// Convert `GraphBit` message to Ollama message format
=======
    /// Convert `GraphBit` message to `Ollama` message format
>>>>>>> c18838b3
    fn convert_message(&self, message: &LlmMessage) -> OllamaMessage {
        OllamaMessage {
            role: match message.role {
                LlmRole::User => "user".to_string(),
                LlmRole::Assistant => "assistant".to_string(),
                LlmRole::System => "system".to_string(),
                LlmRole::Tool => "tool".to_string(),
            },
            content: message.content.clone(),
            tool_calls: if message.tool_calls.is_empty() {
                None
            } else {
                Some(
                    message
                        .tool_calls
                        .iter()
                        .map(|tc| OllamaToolCall {
                            function: OllamaFunction {
                                name: tc.name.clone(),
                                arguments: tc.parameters.clone(),
                            },
                        })
                        .collect(),
                )
            },
        }
    }

<<<<<<< HEAD
    /// Convert `GraphBit` tool to Ollama tool format
=======
    /// Convert `GraphBit` tool to `Ollama` tool format
>>>>>>> c18838b3
    fn convert_tool(&self, tool: &LlmTool) -> OllamaTool {
        OllamaTool {
            r#type: "function".to_string(),
            function: OllamaFunctionDef {
                name: tool.name.clone(),
                description: tool.description.clone(),
                parameters: tool.parameters.clone(),
            },
        }
    }

<<<<<<< HEAD
    /// Parse Ollama response to `GraphBit` response
=======
    /// Parse `Ollama` response to `GraphBit` response
>>>>>>> c18838b3
    fn parse_response(&self, response: OllamaResponse) -> GraphBitResult<LlmResponse> {
        let content = response.message.content;
        let tool_calls = response
            .message
            .tool_calls
            .unwrap_or_default()
            .into_iter()
            .map(|tc| LlmToolCall {
                id: format!("ollama_{}", uuid::Uuid::new_v4()),
                name: tc.function.name,
                parameters: tc.function.arguments,
            })
            .collect();

        // `Ollama` uses "stop" for completion
        let finish_reason = if response.done {
            FinishReason::Stop
        } else {
            FinishReason::Length
        };

        // `Ollama` doesn't provide detailed token usage, so we estimate
        let prompt_tokens = response.prompt_eval_count.unwrap_or(0);
        let completion_tokens = response.eval_count.unwrap_or(0);
        let usage = LlmUsage::new(prompt_tokens, completion_tokens);

        Ok(LlmResponse::new(content, &self.model)
            .with_tool_calls(tool_calls)
            .with_usage(usage)
            .with_finish_reason(finish_reason)
            .with_id(format!("ollama_{}", uuid::Uuid::new_v4())))
    }

    /// Check if `Ollama` is available
    pub async fn check_availability(&self) -> GraphBitResult<bool> {
        let url = format!("{}/api/tags", self.base_url);

        match self.client.get(&url).send().await {
            Ok(response) => Ok(response.status().is_success()),
            Err(_) => Ok(false),
        }
    }

    /// List available models
    pub async fn list_models(&self) -> GraphBitResult<Vec<String>> {
        let url = format!("{}/api/tags", self.base_url);

        let response = self.client.get(&url).send().await.map_err(|e| {
            GraphBitError::llm_provider(
                "ollama",
                format!(
                    "Failed to fetch models: {}. Make sure Ollama is running on {}",
                    e, self.base_url
                ),
            )
        })?;

        if !response.status().is_success() {
            return Err(GraphBitError::llm_provider(
                "ollama",
                format!("Failed to fetch models: HTTP {}", response.status()),
            ));
        }

        let models_response: OllamaModelsResponse = response.json().await.map_err(|e| {
            GraphBitError::llm_provider("ollama", format!("Failed to parse models response: {e}"))
        })?;

        Ok(models_response.models.into_iter().map(|m| m.name).collect())
    }

    /// Pull a model if it doesn't exist - OPTIMIZED VERSION
    pub async fn ensure_model(&self) -> GraphBitResult<()> {
        // Fast path: check cache first to avoid repeated API calls
        {
            let verified = self.model_verified.read().await;
            if *verified {
                return Ok(());
            }
        }

        // Check if model exists (only if not cached)
        let models = self.list_models().await?;
        if models.iter().any(|m| m == &self.model) {
            // Cache the result to avoid future checks
            let mut verified = self.model_verified.write().await;
            *verified = true;
            return Ok(());
        }

        // Pull the model
        let url = format!("{}/api/pull", self.base_url);
        let pull_request = OllamaPullRequest {
            name: self.model.clone(),
        };

        let response = self
            .client
            .post(&url)
            .json(&pull_request)
            .send()
            .await
            .map_err(|e| {
                GraphBitError::llm_provider(
                    "ollama",
                    format!("Failed to pull model '{}': {e}", self.model),
                )
            })?;

        if !response.status().is_success() {
            return Err(GraphBitError::llm_provider(
                "ollama",
                format!(
                    "Failed to pull model '{}': HTTP {}",
                    self.model,
                    response.status()
                ),
            ));
        }

        // Cache successful model verification
        let mut verified = self.model_verified.write().await;
        *verified = true;

        Ok(())
    }
}

#[async_trait]
impl LlmProviderTrait for OllamaProvider {
    fn provider_name(&self) -> &str {
        "ollama"
    }

    fn model_name(&self) -> &str {
        &self.model
    }

    async fn complete(&self, request: LlmRequest) -> GraphBitResult<LlmResponse> {
        // PERFORMANCE OPTIMIZATION: Only ensure model on first call, not every call
        // Check cache first before making expensive API calls
        {
            let verified = self.model_verified.read().await;
            if !*verified {
                // Only do the expensive model check if we haven't verified before
                drop(verified); // Release read lock before acquiring write lock
                self.ensure_model().await?;
            }
        }

        let url = format!("{}/api/chat", self.base_url);

        let messages: Vec<OllamaMessage> = request
            .messages
            .iter()
            .map(|m| self.convert_message(m))
            .collect();

        let tools: Option<Vec<OllamaTool>> = if request.tools.is_empty() {
            None
        } else {
            Some(request.tools.iter().map(|t| self.convert_tool(t)).collect())
        };

        let mut options = serde_json::Map::new();

        if let Some(temp) = request.temperature {
            options.insert(
                "temperature".to_string(),
                serde_json::Value::Number(serde_json::Number::from_f64(temp as f64).unwrap()),
            );
        }

        if let Some(top_p) = request.top_p {
            options.insert(
                "top_p".to_string(),
                serde_json::Value::Number(serde_json::Number::from_f64(top_p as f64).unwrap()),
            );
        }

        // Add extra parameters to options
        for (key, value) in request.extra_params {
            options.insert(key, value);
        }

        let body = OllamaRequest {
            model: self.model.clone(),
            messages,
            tools,
            stream: false,
            options: if options.is_empty() {
                None
            } else {
                Some(serde_json::Value::Object(options))
            },
        };

        let response = self
            .client
            .post(&url)
            .header("Content-Type", "application/json")
            .json(&body)
            .send()
            .await
            .map_err(|e| {
                GraphBitError::llm_provider(
                    "ollama",
                    format!(
                        "Request failed: {}. Make sure Ollama is running on {}",
                        e, self.base_url
                    ),
                )
            })?;

        if !response.status().is_success() {
            let status = response.status();
            let error_text = response.text().await.unwrap_or_default();
            return Err(GraphBitError::llm_provider(
                "ollama",
                format!("HTTP {status}: {error_text}"),
            ));
        }

        let ollama_response: OllamaResponse = response.json().await.map_err(|e| {
            GraphBitError::llm_provider("ollama", format!("Failed to parse response: {e}"))
        })?;

        self.parse_response(ollama_response)
    }

    fn supports_function_calling(&self) -> bool {
        // `Ollama` supports function calling for some models
        true
    }

    fn supports_streaming(&self) -> bool {
        true
    }

    fn max_context_length(&self) -> Option<u32> {
        // Context length varies by model, common defaults
        match self.model.as_str() {
            m if m.contains("llama3") => Some(8192),
            m if m.contains("llama2") => Some(4096),
            m if m.contains("codellama") => Some(16384),
            m if m.contains("mixtral") => Some(32768),
            m if m.contains("gemma") => Some(8192),
            _ => Some(4096), // Conservative default
        }
    }

    fn cost_per_token(&self) -> Option<(f64, f64)> {
        // `Ollama` is typically free for local usage
        Some((0.0, 0.0))
    }
}

// `Ollama` API request structures
#[derive(Debug, Serialize)]
struct OllamaRequest {
    model: String,
    messages: Vec<OllamaMessage>,
    #[serde(skip_serializing_if = "Option::is_none")]
    tools: Option<Vec<OllamaTool>>,
    stream: bool,
    #[serde(skip_serializing_if = "Option::is_none")]
    options: Option<serde_json::Value>,
}

#[derive(Debug, Serialize, Deserialize)]
struct OllamaMessage {
    role: String,
    content: String,
    #[serde(skip_serializing_if = "Option::is_none")]
    tool_calls: Option<Vec<OllamaToolCall>>,
}

#[derive(Debug, Serialize, Deserialize)]
struct OllamaToolCall {
    function: OllamaFunction,
}

#[derive(Debug, Serialize, Deserialize)]
struct OllamaFunction {
    name: String,
    arguments: serde_json::Value,
}

#[derive(Debug, Serialize)]
struct OllamaTool {
    r#type: String,
    function: OllamaFunctionDef,
}

#[derive(Debug, Serialize)]
struct OllamaFunctionDef {
    name: String,
    description: String,
    parameters: serde_json::Value,
}

#[derive(Debug, Deserialize)]
struct OllamaResponse {
    message: OllamaMessage,
    done: bool,
    #[serde(default)]
    prompt_eval_count: Option<u32>,
    #[serde(default)]
    eval_count: Option<u32>,
}

#[derive(Debug, Serialize)]
struct OllamaPullRequest {
    name: String,
}

#[derive(Debug, Deserialize)]
struct OllamaModelsResponse {
    models: Vec<OllamaModel>,
}

#[derive(Debug, Deserialize)]
struct OllamaModel {
    name: String,
}<|MERGE_RESOLUTION|>--- conflicted
+++ resolved
@@ -56,11 +56,7 @@
         })
     }
 
-<<<<<<< HEAD
-    /// Convert `GraphBit` message to Ollama message format
-=======
     /// Convert `GraphBit` message to `Ollama` message format
->>>>>>> c18838b3
     fn convert_message(&self, message: &LlmMessage) -> OllamaMessage {
         OllamaMessage {
             role: match message.role {
@@ -89,11 +85,7 @@
         }
     }
 
-<<<<<<< HEAD
-    /// Convert `GraphBit` tool to Ollama tool format
-=======
     /// Convert `GraphBit` tool to `Ollama` tool format
->>>>>>> c18838b3
     fn convert_tool(&self, tool: &LlmTool) -> OllamaTool {
         OllamaTool {
             r#type: "function".to_string(),
@@ -105,11 +97,7 @@
         }
     }
 
-<<<<<<< HEAD
-    /// Parse Ollama response to `GraphBit` response
-=======
     /// Parse `Ollama` response to `GraphBit` response
->>>>>>> c18838b3
     fn parse_response(&self, response: OllamaResponse) -> GraphBitResult<LlmResponse> {
         let content = response.message.content;
         let tool_calls = response
