--- conflicted
+++ resolved
@@ -56,11 +56,7 @@
         })
     }
 
-<<<<<<< HEAD
-    /// Convert GraphBit message to Ollama message format
-=======
     /// Convert `GraphBit` message to `Ollama` message format
->>>>>>> e34cce25
     fn convert_message(message: &LlmMessage) -> OllamaMessage {
         OllamaMessage {
             role: match message.role {
@@ -89,11 +85,7 @@
         }
     }
 
-<<<<<<< HEAD
-    /// Convert GraphBit tool to Ollama tool format
-=======
     /// Convert `GraphBit` tool to `Ollama` tool format
->>>>>>> e34cce25
     fn convert_tool(tool: &LlmTool) -> OllamaTool {
         OllamaTool {
             r#type: "function".to_string(),
