--- conflicted
+++ resolved
@@ -31,10 +31,7 @@
         })
     }
 
-<<<<<<< HEAD
-    /// Convert `GraphBit` messages to Anthropic format
-=======
-    /// Convert GraphBit tool to Anthropic tool format
+    /// Convert GraphBit tool to `Anthropic` tool format
     fn convert_tool(&self, tool: &LlmTool) -> AnthropicTool {
         AnthropicTool {
             name: tool.name.clone(),
@@ -43,8 +40,7 @@
         }
     }
 
-    /// Convert GraphBit messages to Anthropic format
->>>>>>> e44ea05b
+    /// Convert `GraphBit` messages to `Anthropic` format
     fn convert_messages(&self, messages: &[LlmMessage]) -> (Option<String>, Vec<AnthropicMessage>) {
         let mut system_prompt = None;
         let mut anthropic_messages = Vec::new();
