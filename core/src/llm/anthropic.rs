//! `Anthropic` `Claude` LLM provider implementation

use crate::errors::{GraphBitError, GraphBitResult};
use crate::llm::providers::LlmProviderTrait;
use crate::llm::{
    FinishReason, LlmMessage, LlmRequest, LlmResponse, LlmRole, LlmTool, LlmToolCall, LlmUsage,
};
use async_trait::async_trait;
use reqwest::Client;
use serde::{Deserialize, Serialize};

/// `Anthropic` `Claude` API provider
pub struct AnthropicProvider {
    client: Client,
    api_key: String,
    model: String,
    base_url: String,
}

impl AnthropicProvider {
    /// Create a new `Anthropic` provider
    pub fn new(api_key: String, model: String) -> GraphBitResult<Self> {
        let client = Client::new();
        let base_url = "https://api.anthropic.com/v1".to_string();

        Ok(Self {
            client,
            api_key,
            model,
            base_url,
        })
    }

<<<<<<< HEAD
    /// Convert GraphBit messages to Anthropic format
=======
    /// Convert `GraphBit` tool to `Anthropic` tool format
    fn convert_tool(tool: &LlmTool) -> AnthropicTool {
        AnthropicTool {
            name: tool.name.clone(),
            description: tool.description.clone(),
            input_schema: tool.parameters.clone(),
        }
    }

    /// Convert `GraphBit` messages to `Anthropic` format
>>>>>>> e34cce25
    fn convert_messages(messages: &[LlmMessage]) -> (Option<String>, Vec<AnthropicMessage>) {
        let mut system_prompt = None;
        let mut anthropic_messages = Vec::new();

        for message in messages {
            match message.role {
                LlmRole::System => {
                    system_prompt = Some(message.content.clone());
                }
                LlmRole::User => {
                    anthropic_messages.push(AnthropicMessage {
                        role: "user".to_string(),
                        content: message.content.clone(),
                    });
                }
                LlmRole::Assistant => {
                    anthropic_messages.push(AnthropicMessage {
                        role: "assistant".to_string(),
                        content: message.content.clone(),
                    });
                }
                LlmRole::Tool => {
                    anthropic_messages.push(AnthropicMessage {
                        role: "user".to_string(),
                        content: format!("Tool result: {}", message.content),
                    });
                }
            }
        }

        (system_prompt, anthropic_messages)
    }

    /// Parse `Anthropic` response to `GraphBit` response
    fn parse_response(&self, response: AnthropicResponse) -> GraphBitResult<LlmResponse> {
        let mut content_text = String::new();
        let mut tool_calls = Vec::new();

        // Process content blocks
        for block in &response.content {
            match block.r#type.as_str() {
                "text" => {
                    if let Some(text) = &block.text {
                        if !content_text.is_empty() {
                            content_text.push('\n');
                        }
                        content_text.push_str(text);
                    }
                }
                "tool_use" => {
                    if let (Some(id), Some(name), Some(input)) =
                        (&block.id, &block.name, &block.input)
                    {
                        tool_calls.push(LlmToolCall {
                            id: id.clone(),
                            name: name.clone(),
                            parameters: input.clone(),
                        });
                    }
                }
                _ => {
                    // Handle other content types if needed
                }
            }
        }

        let finish_reason = match response.stop_reason.as_deref() {
            Some("end_turn") | Some("stop_sequence") => FinishReason::Stop,
            Some("max_tokens") => FinishReason::Length,
            Some("tool_use") => FinishReason::Other("tool_use".into()),
            Some(other) => FinishReason::Other(other.to_string()),
            None => FinishReason::Stop,
        };

        let usage = LlmUsage::new(response.usage.input_tokens, response.usage.output_tokens);

        let mut llm_response = LlmResponse::new(content_text, &self.model)
            .with_usage(usage)
            .with_finish_reason(finish_reason)
            .with_id(response.id);

        // Add tool calls if any
        if !tool_calls.is_empty() {
            llm_response = llm_response.with_tool_calls(tool_calls);
        }

        Ok(llm_response)
    }
}

#[async_trait]
impl LlmProviderTrait for AnthropicProvider {
    fn provider_name(&self) -> &str {
        "anthropic"
    }

    fn model_name(&self) -> &str {
        &self.model
    }

    async fn complete(&self, request: LlmRequest) -> GraphBitResult<LlmResponse> {
        let url = format!("{}/messages", self.base_url);

        let (system_prompt, messages) = Self::convert_messages(&request.messages);
<<<<<<< HEAD
=======

        // Convert tools to Anthropic format
        let tools: Option<Vec<AnthropicTool>> = if request.tools.is_empty() {
            tracing::info!("No tools provided in request");
            None
        } else {
            tracing::info!("Converting {} tools for Anthropic", request.tools.len());
            Some(
                request
                    .tools
                    .iter()
                    .map(|t| Self::convert_tool(t))
                    .collect(),
            )
        };
>>>>>>> e34cce25

        let body = AnthropicRequest {
            model: self.model.clone(),
            max_tokens: request.max_tokens.unwrap_or(4096),
            messages,
            system: system_prompt,
            temperature: request.temperature,
            top_p: request.top_p,
            tools,
        };

        tracing::info!(
            "Sending request to Anthropic with {} tools",
            body.tools.as_ref().map(|t| t.len()).unwrap_or(0)
        );

        let response = self
            .client
            .post(&url)
            .header("x-api-key", &self.api_key)
            .header("Content-Type", "application/json")
            .header("anthropic-version", "2023-06-01")
            .json(&body)
            .send()
            .await
            .map_err(|e| {
                GraphBitError::llm_provider("anthropic", format!("Request failed: {e}"))
            })?;

        if !response.status().is_success() {
            let error_text = response
                .text()
                .await
                .unwrap_or_else(|_| "Unknown error".to_string());
            return Err(GraphBitError::llm_provider(
                "anthropic",
                format!("API error: {error_text}"),
            ));
        }

        let anthropic_response: AnthropicResponse = response.json().await.map_err(|e| {
            GraphBitError::llm_provider("anthropic", format!("Failed to parse response: {e}"))
        })?;

        self.parse_response(anthropic_response)
    }

    fn max_context_length(&self) -> Option<u32> {
        match self.model.as_str() {
            "claude-instant-1.2" => Some(100_000),
            "claude-2.0" => Some(100_000),
            "claude-2.1" => Some(200_000),
            "claude-3-sonnet-20240229" => Some(200_000),
            "claude-3-opus-20240229" => Some(200_000),
            "claude-3-haiku-20240307" => Some(200_000),
            _ if self.model.starts_with("claude-3") => Some(200_000),
            _ => None,
        }
    }
}

#[derive(Debug, Serialize)]
struct AnthropicRequest {
    model: String,
    max_tokens: u32,
    messages: Vec<AnthropicMessage>,
    #[serde(skip_serializing_if = "Option::is_none")]
    system: Option<String>,
    #[serde(skip_serializing_if = "Option::is_none")]
    temperature: Option<f32>,
    #[serde(skip_serializing_if = "Option::is_none")]
    top_p: Option<f32>,
    #[serde(skip_serializing_if = "Option::is_none")]
    tools: Option<Vec<AnthropicTool>>,
}

#[derive(Debug, Serialize, Deserialize)]
struct AnthropicMessage {
    role: String,
    content: String,
}

#[derive(Debug, Serialize)]
struct AnthropicTool {
    name: String,
    description: String,
    input_schema: serde_json::Value,
}

#[derive(Debug, Deserialize)]
struct AnthropicResponse {
    id: String,
    content: Vec<ContentBlock>,
    stop_reason: Option<String>,
    usage: AnthropicUsage,
}

#[derive(Debug, Deserialize)]
struct ContentBlock {
    #[serde(rename = "type")]
    r#type: String, // "text", "tool_use", "tool_result", "thinking", etc.
    text: Option<String>,             // present when type == "text"
    id: Option<String>,               // present when type == "tool_use"
    name: Option<String>,             // present when type == "tool_use"
    input: Option<serde_json::Value>, // present when type == "tool_use"
}

#[derive(Debug, Deserialize)]
struct AnthropicUsage {
    input_tokens: u32,
    output_tokens: u32,
}<|MERGE_RESOLUTION|>--- conflicted
+++ resolved
@@ -31,9 +31,6 @@
         })
     }
 
-<<<<<<< HEAD
-    /// Convert GraphBit messages to Anthropic format
-=======
     /// Convert `GraphBit` tool to `Anthropic` tool format
     fn convert_tool(tool: &LlmTool) -> AnthropicTool {
         AnthropicTool {
@@ -44,7 +41,6 @@
     }
 
     /// Convert `GraphBit` messages to `Anthropic` format
->>>>>>> e34cce25
     fn convert_messages(messages: &[LlmMessage]) -> (Option<String>, Vec<AnthropicMessage>) {
         let mut system_prompt = None;
         let mut anthropic_messages = Vec::new();
@@ -149,10 +145,8 @@
         let url = format!("{}/messages", self.base_url);
 
         let (system_prompt, messages) = Self::convert_messages(&request.messages);
-<<<<<<< HEAD
-=======
-
-        // Convert tools to Anthropic format
+
+        // Convert tools to `Anthropic` format
         let tools: Option<Vec<AnthropicTool>> = if request.tools.is_empty() {
             tracing::info!("No tools provided in request");
             None
@@ -166,7 +160,6 @@
                     .collect(),
             )
         };
->>>>>>> e34cce25
 
         let body = AnthropicRequest {
             model: self.model.clone(),
