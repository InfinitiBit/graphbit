--- conflicted
+++ resolved
@@ -31,13 +31,8 @@
         })
     }
 
-<<<<<<< HEAD
-    /// Convert GraphBit tool to Anthropic tool format
+    /// Convert `GraphBit` tool to `Anthropic` tool format
     fn convert_tool(tool: &LlmTool) -> AnthropicTool {
-=======
-    /// Convert `GraphBit` tool to Anthropic tool format
-    fn convert_tool(&self, tool: &LlmTool) -> AnthropicTool {
->>>>>>> 28115725
         AnthropicTool {
             name: tool.name.clone(),
             description: tool.description.clone(),
@@ -45,13 +40,8 @@
         }
     }
 
-<<<<<<< HEAD
-    /// Convert GraphBit messages to Anthropic format
+    /// Convert `GraphBit` messages to `Anthropic` format
     fn convert_messages(messages: &[LlmMessage]) -> (Option<String>, Vec<AnthropicMessage>) {
-=======
-    /// Convert `GraphBit` messages to Anthropic format
-    fn convert_messages(&self, messages: &[LlmMessage]) -> (Option<String>, Vec<AnthropicMessage>) {
->>>>>>> 28115725
         let mut system_prompt = None;
         let mut anthropic_messages = Vec::new();
 
@@ -84,7 +74,7 @@
         (system_prompt, anthropic_messages)
     }
 
-    /// Parse Anthropic response to `GraphBit` response
+    /// Parse `Anthropic` response to `GraphBit` response
     fn parse_response(&self, response: AnthropicResponse) -> GraphBitResult<LlmResponse> {
         let mut content_text = String::new();
         let mut tool_calls = Vec::new();
