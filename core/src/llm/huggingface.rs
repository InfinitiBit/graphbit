//! `HuggingFace` LLM provider implementation

use crate::errors::{GraphBitError, GraphBitResult};
use crate::llm::providers::LlmProviderTrait;
use crate::llm::{FinishReason, LlmMessage, LlmRequest, LlmResponse, LlmRole, LlmUsage};
use async_trait::async_trait;
use reqwest::Client;
use serde::{Deserialize, Serialize};
use std::collections::HashMap;
use std::fmt::Write;

/// `HuggingFace` API provider
pub struct HuggingFaceProvider {
    client: Client,
    api_key: String,
    model: String,
    base_url: String,
}

impl HuggingFaceProvider {
    /// Create a new `HuggingFace` provider
    pub fn new(api_key: String, model: String) -> GraphBitResult<Self> {
        let client = Client::new();
        let base_url = "https://api-inference.huggingface.co/models".to_string();

        Ok(Self {
            client,
            api_key,
            model,
            base_url,
        })
    }

    /// Create a new `HuggingFace` provider with custom base URL
    pub fn with_base_url(api_key: String, model: String, base_url: String) -> GraphBitResult<Self> {
        let client = Client::new();

        Ok(Self {
            client,
            api_key,
            model,
            base_url,
        })
    }

<<<<<<< HEAD
    /// Convert GraphBit messages to HuggingFace chat format
    fn format_messages_for_chat(&self, messages: &[LlmMessage]) -> String {
        use std::fmt::Write;
=======
    /// Convert `GraphBit` messages to `HuggingFace` chat format
    fn format_messages_for_chat(messages: &[LlmMessage]) -> String {
>>>>>>> d8e52973
        let mut formatted = String::new();

        for message in messages {
            match message.role {
                LlmRole::System => {
                    write!(formatted, "System: {}\n", message.content).unwrap();
                }
                LlmRole::User => {
                    write!(formatted, "User: {}\n", message.content).unwrap();
                }
                LlmRole::Assistant => {
                    write!(formatted, "Assistant: {}\n", message.content).unwrap();
                }
                LlmRole::Tool => {
                    write!(formatted, "Tool: {}\n", message.content).unwrap();
                }
            }
        }

        // Add assistant prefix for generation
        formatted.push_str("Assistant: ");
        formatted
    }

    /// Parse `HuggingFace` response to `GraphBit` response
    fn parse_response(&self, response: HuggingFaceResponse) -> GraphBitResult<LlmResponse> {
        let generated_text = response
            .into_iter()
            .next()
            .ok_or_else(|| {
                GraphBitError::llm_provider("huggingface", "No generated text in response")
            })?
            .generated_text;

        // Extract only the assistant's response (after the last "Assistant: ")
        let content = if let Some(last_assistant) = generated_text.rfind("Assistant: ") {
            generated_text[last_assistant + "Assistant: ".len()..]
                .trim()
                .to_string()
        } else {
            generated_text.trim().to_string()
        };

        // `HuggingFace` doesn't provide usage stats in the same way, so we estimate
        let usage = LlmUsage::new(
            (content.len() / 4) as u32, // Rough estimate: 4 chars per token
            (content.len() / 4) as u32,
        );

        Ok(LlmResponse::new(content, &self.model)
            .with_usage(usage)
            .with_finish_reason(FinishReason::Stop))
    }
}

#[async_trait]
impl LlmProviderTrait for HuggingFaceProvider {
    fn provider_name(&self) -> &str {
        "huggingface"
    }

    fn model_name(&self) -> &str {
        &self.model
    }

    async fn complete(&self, request: LlmRequest) -> GraphBitResult<LlmResponse> {
        let url = format!("{}/{}", self.base_url, self.model);

        // Format messages for `HuggingFace`
        let inputs = Self::format_messages_for_chat(&request.messages);

        let mut parameters = HashMap::new();
        if let Some(max_tokens) = request.max_tokens {
            parameters.insert(
                "max_new_tokens".to_string(),
                serde_json::Value::Number(max_tokens.into()),
            );
        }
        if let Some(temperature) = request.temperature {
            parameters.insert(
                "temperature".to_string(),
                serde_json::Value::Number(
                    serde_json::Number::from_f64(temperature as f64).unwrap(),
                ),
            );
        }
        if let Some(top_p) = request.top_p {
            parameters.insert(
                "top_p".to_string(),
                serde_json::Value::Number(serde_json::Number::from_f64(top_p as f64).unwrap()),
            );
        }

        // Add extra parameters
        for (key, value) in request.extra_params {
            parameters.insert(key, value);
        }

        let body = HuggingFaceRequest {
            inputs,
            parameters: if parameters.is_empty() {
                None
            } else {
                Some(parameters)
            },
            options: Some(HuggingFaceOptions {
                wait_for_model: true,
                use_cache: false,
            }),
        };

        let response = self
            .client
            .post(&url)
            .header("Authorization", format!("Bearer {}", self.api_key))
            .header("Content-Type", "application/json")
            .json(&body)
            .send()
            .await
            .map_err(|e| {
                GraphBitError::llm_provider("huggingface", format!("Request failed: {e}"))
            })?;

        if !response.status().is_success() {
            let error_text = response.text().await.unwrap_or_default();
            return Err(GraphBitError::llm_provider(
                "huggingface",
                format!("API error: {error_text}"),
            ));
        }

        let hf_response: HuggingFaceResponse = response.json().await.map_err(|e| {
            GraphBitError::llm_provider("huggingface", format!("Failed to parse response: {e}"))
        })?;

        self.parse_response(hf_response)
    }

    fn supports_function_calling(&self) -> bool {
        false // Most `HuggingFace` models don't support function calling out of the box
    }

    fn supports_streaming(&self) -> bool {
        false // Streaming would require different endpoint
    }

    fn max_context_length(&self) -> Option<u32> {
        // Common context lengths for popular models, can be model-specific
        if self.model.contains("llama") {
            Some(4096)
        } else if self.model.contains("mistral") {
            Some(8192)
        } else {
            Some(2048) // Conservative default
        }
    }

    fn cost_per_token(&self) -> Option<(f64, f64)> {
        // `HuggingFace` inference API pricing varies by model
        // This would need to be updated based on actual pricing
        Some((0.0001, 0.0001)) // Placeholder values
    }
}

#[derive(Debug, Serialize)]
struct HuggingFaceRequest {
    inputs: String,
    #[serde(skip_serializing_if = "Option::is_none")]
    parameters: Option<HashMap<String, serde_json::Value>>,
    #[serde(skip_serializing_if = "Option::is_none")]
    options: Option<HuggingFaceOptions>,
}

#[derive(Debug, Serialize)]
struct HuggingFaceOptions {
    wait_for_model: bool,
    use_cache: bool,
}

#[derive(Debug, Deserialize)]
struct HuggingFaceResponseItem {
    generated_text: String,
}

type HuggingFaceResponse = Vec<HuggingFaceResponseItem>;<|MERGE_RESOLUTION|>--- conflicted
+++ resolved
@@ -43,14 +43,8 @@
         })
     }
 
-<<<<<<< HEAD
-    /// Convert GraphBit messages to HuggingFace chat format
-    fn format_messages_for_chat(&self, messages: &[LlmMessage]) -> String {
-        use std::fmt::Write;
-=======
     /// Convert `GraphBit` messages to `HuggingFace` chat format
     fn format_messages_for_chat(messages: &[LlmMessage]) -> String {
->>>>>>> d8e52973
         let mut formatted = String::new();
 
         for message in messages {
