//! `HuggingFace` LLM provider implementation

use crate::errors::{GraphBitError, GraphBitResult};
use crate::llm::providers::LlmProviderTrait;
use crate::llm::{FinishReason, LlmMessage, LlmRequest, LlmResponse, LlmRole, LlmUsage};
use async_trait::async_trait;
use reqwest::Client;
use serde::{Deserialize, Serialize};
use std::collections::HashMap;

/// `HuggingFace` API provider
pub struct HuggingFaceProvider {
    client: Client,
    api_key: String,
    model: String,
    base_url: String,
}

impl HuggingFaceProvider {
    /// Create a new `HuggingFace` provider
    pub fn new(api_key: String, model: String) -> GraphBitResult<Self> {
        let client = Client::new();
        let base_url = "https://api-inference.huggingface.co/models".to_string();

        Ok(Self {
            client,
            api_key,
            model,
            base_url,
        })
    }

    /// Create a new `HuggingFace` provider with custom base URL
    pub fn with_base_url(api_key: String, model: String, base_url: String) -> GraphBitResult<Self> {
        let client = Client::new();

        Ok(Self {
            client,
            api_key,
            model,
            base_url,
        })
    }

<<<<<<< HEAD
    /// Convert GraphBit messages to HuggingFace chat format
    fn format_messages_for_chat(messages: &[LlmMessage]) -> String {
=======
    /// Convert `GraphBit` messages to `HuggingFace` chat format
    fn format_messages_for_chat(&self, messages: &[LlmMessage]) -> String {
        use std::fmt::Write;
>>>>>>> 28115725
        let mut formatted = String::new();

        for message in messages {
            match message.role {
                LlmRole::System => {
                    write!(formatted, "System: {}\n", message.content).unwrap();
                }
                LlmRole::User => {
                    write!(formatted, "User: {}\n", message.content).unwrap();
                }
                LlmRole::Assistant => {
                    write!(formatted, "Assistant: {}\n", message.content).unwrap();
                }
                LlmRole::Tool => {
                    write!(formatted, "Tool: {}\n", message.content).unwrap();
                }
            }
        }

        // Add assistant prefix for generation
        formatted.push_str("Assistant: ");
        formatted
    }

    /// Parse `HuggingFace` response to `GraphBit` response
    fn parse_response(&self, response: HuggingFaceResponse) -> GraphBitResult<LlmResponse> {
        let generated_text = response
            .into_iter()
            .next()
            .ok_or_else(|| {
                GraphBitError::llm_provider("huggingface", "No generated text in response")
            })?
            .generated_text;

        // Extract only the assistant's response (after the last "Assistant: ")
        let content = if let Some(last_assistant) = generated_text.rfind("Assistant: ") {
            generated_text[last_assistant + "Assistant: ".len()..]
                .trim()
                .to_string()
        } else {
            generated_text.trim().to_string()
        };

        // `HuggingFace` doesn't provide usage stats in the same way, so we estimate
        let usage = LlmUsage::new(
            (content.len() / 4) as u32, // Rough estimate: 4 chars per token
            (content.len() / 4) as u32,
        );

        Ok(LlmResponse::new(content, &self.model)
            .with_usage(usage)
            .with_finish_reason(FinishReason::Stop))
    }
}

#[async_trait]
impl LlmProviderTrait for HuggingFaceProvider {
    fn provider_name(&self) -> &str {
        "huggingface"
    }

    fn model_name(&self) -> &str {
        &self.model
    }

    async fn complete(&self, request: LlmRequest) -> GraphBitResult<LlmResponse> {
        let url = format!("{}/{}", self.base_url, self.model);

<<<<<<< HEAD
        // Format messages for HuggingFace
        let inputs = Self::format_messages_for_chat(&request.messages);
=======
        // Format messages for `HuggingFace`
        let inputs = self.format_messages_for_chat(&request.messages);
>>>>>>> 28115725

        let mut parameters = HashMap::new();
        if let Some(max_tokens) = request.max_tokens {
            parameters.insert(
                "max_new_tokens".to_string(),
                serde_json::Value::Number(max_tokens.into()),
            );
        }
        if let Some(temperature) = request.temperature {
            parameters.insert(
                "temperature".to_string(),
                serde_json::Value::Number(
                    serde_json::Number::from_f64(temperature as f64).unwrap(),
                ),
            );
        }
        if let Some(top_p) = request.top_p {
            parameters.insert(
                "top_p".to_string(),
                serde_json::Value::Number(serde_json::Number::from_f64(top_p as f64).unwrap()),
            );
        }

        // Add extra parameters
        for (key, value) in request.extra_params {
            parameters.insert(key, value);
        }

        let body = HuggingFaceRequest {
            inputs,
            parameters: if parameters.is_empty() {
                None
            } else {
                Some(parameters)
            },
            options: Some(HuggingFaceOptions {
                wait_for_model: true,
                use_cache: false,
            }),
        };

        let response = self
            .client
            .post(&url)
            .header("Authorization", format!("Bearer {}", self.api_key))
            .header("Content-Type", "application/json")
            .json(&body)
            .send()
            .await
            .map_err(|e| {
                GraphBitError::llm_provider("huggingface", format!("Request failed: {e}"))
            })?;

        if !response.status().is_success() {
            let error_text = response.text().await.unwrap_or_default();
            return Err(GraphBitError::llm_provider(
                "huggingface",
                format!("API error: {error_text}"),
            ));
        }

        let hf_response: HuggingFaceResponse = response.json().await.map_err(|e| {
            GraphBitError::llm_provider("huggingface", format!("Failed to parse response: {e}"))
        })?;

        self.parse_response(hf_response)
    }

    fn supports_function_calling(&self) -> bool {
        false // Most `HuggingFace` models don't support function calling out of the box
    }

    fn supports_streaming(&self) -> bool {
        false // Streaming would require different endpoint
    }

    fn max_context_length(&self) -> Option<u32> {
        // Common context lengths for popular models, can be model-specific
        if self.model.contains("llama") {
            Some(4096)
        } else if self.model.contains("mistral") {
            Some(8192)
        } else {
            Some(2048) // Conservative default
        }
    }

    fn cost_per_token(&self) -> Option<(f64, f64)> {
        // HuggingFace inference API pricing varies by model
        // This would need to be updated based on actual pricing
        Some((0.0001, 0.0001)) // Placeholder values
    }
}

#[derive(Debug, Serialize)]
struct HuggingFaceRequest {
    inputs: String,
    #[serde(skip_serializing_if = "Option::is_none")]
    parameters: Option<HashMap<String, serde_json::Value>>,
    #[serde(skip_serializing_if = "Option::is_none")]
    options: Option<HuggingFaceOptions>,
}

#[derive(Debug, Serialize)]
struct HuggingFaceOptions {
    wait_for_model: bool,
    use_cache: bool,
}

#[derive(Debug, Deserialize)]
struct HuggingFaceResponseItem {
    generated_text: String,
}

type HuggingFaceResponse = Vec<HuggingFaceResponseItem>;<|MERGE_RESOLUTION|>--- conflicted
+++ resolved
@@ -42,14 +42,8 @@
         })
     }
 
-<<<<<<< HEAD
-    /// Convert GraphBit messages to HuggingFace chat format
+    /// Convert `GraphBit` messages to `HuggingFace` chat format
     fn format_messages_for_chat(messages: &[LlmMessage]) -> String {
-=======
-    /// Convert `GraphBit` messages to `HuggingFace` chat format
-    fn format_messages_for_chat(&self, messages: &[LlmMessage]) -> String {
-        use std::fmt::Write;
->>>>>>> 28115725
         let mut formatted = String::new();
 
         for message in messages {
@@ -118,13 +112,8 @@
     async fn complete(&self, request: LlmRequest) -> GraphBitResult<LlmResponse> {
         let url = format!("{}/{}", self.base_url, self.model);
 
-<<<<<<< HEAD
-        // Format messages for HuggingFace
+        // Format messages for `HuggingFace`
         let inputs = Self::format_messages_for_chat(&request.messages);
-=======
-        // Format messages for `HuggingFace`
-        let inputs = self.format_messages_for_chat(&request.messages);
->>>>>>> 28115725
 
         let mut parameters = HashMap::new();
         if let Some(max_tokens) = request.max_tokens {
@@ -213,7 +202,7 @@
     }
 
     fn cost_per_token(&self) -> Option<(f64, f64)> {
-        // HuggingFace inference API pricing varies by model
+        // `HuggingFace` inference API pricing varies by model
         // This would need to be updated based on actual pricing
         Some((0.0001, 0.0001)) // Placeholder values
     }
