--- conflicted
+++ resolved
@@ -44,11 +44,7 @@
     }
 
     /// Convert `GraphBit` messages to `HuggingFace` chat format
-<<<<<<< HEAD
-    fn format_messages_for_chat(&self, messages: &[LlmMessage]) -> String {
-=======
     fn format_messages_for_chat(messages: &[LlmMessage]) -> String {
->>>>>>> 4ba8975f
         let mut formatted = String::new();
 
         for message in messages {
@@ -118,11 +114,7 @@
         let url = self.base_url.clone() + "/" + &self.model;
 
         // Format messages for `HuggingFace`
-<<<<<<< HEAD
-        let inputs = self.format_messages_for_chat(&request.messages);
-=======
         let inputs = Self::format_messages_for_chat(&request.messages);
->>>>>>> 4ba8975f
 
         let mut parameters = HashMap::new();
         if let Some(max_tokens) = request.max_tokens {
