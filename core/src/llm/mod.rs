//! LLM provider abstraction for `GraphBit`
//!
//! This module provides a unified interface for working with different
//! LLM providers while maintaining strong type safety and validation.

pub mod ai21;
pub mod anthropic;
pub mod azure_openai;
pub mod bytedance;
pub mod cloudflare;
pub mod deepseek;
pub mod fireworks;
pub mod huggingface;
pub mod mistralai;
pub mod ollama;
pub mod openai;
pub mod openrouter;
pub mod perplexity;
pub mod providers;
pub mod python_bridge;
pub mod replicate;
pub mod response;
pub mod togetherai;
pub mod xai;

pub use providers::{LlmConfig, LlmProvider, LlmProviderTrait};
pub use response::{FinishReason, LlmResponse, LlmUsage};

use crate::errors::{GraphBitError, GraphBitResult};
use serde::{Deserialize, Serialize};
use std::collections::HashMap;

/// LLM request configuration
#[derive(Debug, Clone, Serialize, Deserialize)]
pub struct LlmRequest {
    /// The prompt or messages to send to the LLM
    pub messages: Vec<LlmMessage>,
    /// Maximum number of tokens to generate
    pub max_tokens: Option<u32>,
    /// Temperature for response randomness (0.0 to 1.0)
    pub temperature: Option<f32>,
    /// Top-p sampling parameter
    pub top_p: Option<f32>,
    /// List of tools available to the LLM
    pub tools: Vec<LlmTool>,
    /// Additional provider-specific parameters
    pub extra_params: HashMap<String, serde_json::Value>,
}

impl LlmRequest {
    /// Create a new LLM request with a simple text prompt
    pub fn new(prompt: impl Into<String>) -> Self {
        Self {
            messages: vec![LlmMessage::user(prompt)],
            max_tokens: None,
            temperature: None,
            top_p: None,
            tools: Vec::with_capacity(4), // Pre-allocate small capacity
            extra_params: HashMap::with_capacity(4), // Pre-allocate small capacity
        }
    }

    /// Create a new LLM request with multiple messages
    pub fn with_messages(messages: Vec<LlmMessage>) -> Self {
        Self {
            messages,
            max_tokens: None,
            temperature: None,
            top_p: None,
            tools: Vec::with_capacity(4),
            extra_params: HashMap::with_capacity(4),
        }
    }

    /// Add a message to the request
    #[inline]
    pub fn with_message(mut self, message: LlmMessage) -> Self {
        self.messages.push(message);
        self
    }

    /// Set maximum tokens
    #[inline]
    pub fn with_max_tokens(mut self, max_tokens: u32) -> Self {
        self.max_tokens = Some(max_tokens);
        self
    }

    /// Set temperature
    #[inline]
    pub fn with_temperature(mut self, temperature: f32) -> Self {
        self.temperature = Some(temperature.clamp(0.0, 1.0));
        self
    }

    /// Set top-p
    #[inline]
    pub fn with_top_p(mut self, top_p: f32) -> Self {
        self.top_p = Some(top_p.clamp(0.0, 1.0));
        self
    }

    /// Add a tool
    #[inline]
    pub fn with_tool(mut self, tool: LlmTool) -> Self {
        self.tools.push(tool);
        self
    }

    /// Add multiple tools
    pub fn with_tools(mut self, tools: Vec<LlmTool>) -> Self {
        self.tools.extend(tools);
        self
    }

    /// Add extra parameters
    #[inline]
    pub fn with_extra_param(mut self, key: String, value: serde_json::Value) -> Self {
        self.extra_params.insert(key, value);
        self
    }

    /// Get total message length estimate for performance planning
    pub fn estimated_token_count(&self) -> usize {
        self.messages
            .iter()
            .map(|msg| msg.content.len() / 4) // Rough estimate: 4 chars per token
            .sum()
    }
}

/// Individual message in an LLM conversation
#[derive(Debug, Clone, Serialize, Deserialize)]
pub struct LlmMessage {
    /// Role of the message sender
    pub role: LlmRole,
    /// Content of the message
    pub content: String,
    /// Optional tool calls in this message
    pub tool_calls: Vec<LlmToolCall>,
}

impl LlmMessage {
    /// Create a user message
    pub fn user(content: impl Into<String>) -> Self {
        Self {
            role: LlmRole::User,
            content: content.into(),
            tool_calls: Vec::new(),
        }
    }

    /// Create an assistant message
    pub fn assistant(content: impl Into<String>) -> Self {
        Self {
            role: LlmRole::Assistant,
            content: content.into(),
            tool_calls: Vec::new(),
        }
    }

    /// Create a system message
    pub fn system(content: impl Into<String>) -> Self {
        Self {
            role: LlmRole::System,
            content: content.into(),
            tool_calls: Vec::new(),
        }
    }

    /// Create a tool message (for tool call results)
    pub fn tool(tool_call_id: impl Into<String>, result: impl Into<String>) -> Self {
        Self {
            role: LlmRole::Tool,
            content: format!(
                "Tool call {} result: {}",
                tool_call_id.into(),
                result.into()
            ),
            tool_calls: Vec::new(),
        }
    }

    /// Add tool calls to the message
    #[inline]
    pub fn with_tool_calls(mut self, tool_calls: Vec<LlmToolCall>) -> Self {
        self.tool_calls = tool_calls;
        self
    }

    /// Get content length for performance estimation
    #[inline]
    pub fn content_length(&self) -> usize {
        self.content.len()
    }
}

/// Role of a message sender
#[derive(Debug, Clone, PartialEq, Serialize, Deserialize)]
#[serde(rename_all = "lowercase")]
pub enum LlmRole {
    /// User message role
    User,
    /// Assistant message role
    Assistant,
    /// System message role
    System,
    /// Tool message role
    Tool,
}

/// Tool definition for LLM function calling
#[derive(Debug, Clone, Serialize, Deserialize)]
pub struct LlmTool {
    /// Name of the tool
    pub name: String,
    /// Description of what the tool does
    pub description: String,
    /// JSON schema for the tool parameters
    pub parameters: serde_json::Value,
}

impl LlmTool {
    /// Create a new tool definition
    pub fn new(
        name: impl Into<String>,
        description: impl Into<String>,
        parameters: serde_json::Value,
    ) -> Self {
        Self {
            name: name.into(),
            description: description.into(),
            parameters,
        }
    }
}

/// Tool call made by the LLM
#[derive(Debug, Clone, Serialize, Deserialize)]
pub struct LlmToolCall {
    /// Unique ID for this tool call
    pub id: String,
    /// Name of the tool to call
    pub name: String,
    /// Parameters to pass to the tool
    pub parameters: serde_json::Value,
}

/// Factory for creating LLM providers
pub struct LlmProviderFactory;

impl LlmProviderFactory {
    /// Create a new LLM provider from configuration
    pub fn create_provider(config: LlmConfig) -> GraphBitResult<Box<dyn LlmProviderTrait>> {
        match config {
            LlmConfig::OpenAI { api_key, model, .. } => {
                Ok(Box::new(openai::OpenAiProvider::new(api_key, model)?))
            }
            LlmConfig::Anthropic { api_key, model, .. } => {
                Ok(Box::new(anthropic::AnthropicProvider::new(api_key, model)?))
            }
            LlmConfig::AzureOpenAI {
                api_key,
                deployment_name,
                endpoint,
                api_version,
                ..
            } => Ok(Box::new(azure_openai::AzureOpenAiProvider::new(
                api_key,
                deployment_name,
                endpoint,
                api_version,
            )?)),
            LlmConfig::ByteDance {
                api_key,
                model,
                base_url,
                ..
            } => {
                if let Some(base_url) = base_url {
                    Ok(Box::new(bytedance::ByteDanceProvider::with_base_url(
                        api_key, model, base_url,
                    )?))
                } else {
                    Ok(Box::new(bytedance::ByteDanceProvider::new(api_key, model)?))
                }
            }
            LlmConfig::DeepSeek {
                api_key,
                model,
                base_url,
                ..
            } => {
                if let Some(base_url) = base_url {
                    Ok(Box::new(deepseek::DeepSeekProvider::with_base_url(
                        api_key, model, base_url,
                    )?))
                } else {
                    Ok(Box::new(deepseek::DeepSeekProvider::new(api_key, model)?))
                }
            }
            LlmConfig::HuggingFace {
                api_key,
                model,
                base_url,
                ..
            } => {
                if let Some(base_url) = base_url {
                    Ok(Box::new(huggingface::HuggingFaceProvider::with_base_url(
                        api_key, model, base_url,
                    )?))
                } else {
                    Ok(Box::new(huggingface::HuggingFaceProvider::new(
                        api_key, model,
                    )?))
                }
            }
            LlmConfig::Ollama {
                model, base_url, ..
            } => {
                if let Some(base_url) = base_url {
                    Ok(Box::new(ollama::OllamaProvider::with_base_url(
                        model, base_url,
                    )?))
                } else {
                    Ok(Box::new(ollama::OllamaProvider::new(model)?))
                }
            }
            LlmConfig::Perplexity {
                api_key,
                model,
                base_url,
                ..
            } => {
                if let Some(base_url) = base_url {
                    Ok(Box::new(perplexity::PerplexityProvider::with_base_url(
                        api_key, model, base_url,
                    )?))
                } else {
                    Ok(Box::new(perplexity::PerplexityProvider::new(
                        api_key, model,
                    )?))
                }
            }
            LlmConfig::OpenRouter {
                api_key,
                model,
                base_url,
                site_url,
                site_name,
                ..
            } => {
                if let Some(base_url) = base_url {
                    Ok(Box::new(openrouter::OpenRouterProvider::with_base_url(
                        api_key, model, base_url,
                    )?))
                } else if site_url.is_some() || site_name.is_some() {
                    Ok(Box::new(openrouter::OpenRouterProvider::with_site_info(
                        api_key, model, site_url, site_name,
                    )?))
                } else {
                    Ok(Box::new(openrouter::OpenRouterProvider::new(
                        api_key, model,
                    )?))
                }
            }
            LlmConfig::Fireworks {
                api_key,
                model,
                base_url,
                ..
            } => {
                if let Some(base_url) = base_url {
                    Ok(Box::new(fireworks::FireworksProvider::with_base_url(
                        api_key, model, base_url,
                    )?))
                } else {
                    Ok(Box::new(fireworks::FireworksProvider::new(api_key, model)?))
                }
            }
            LlmConfig::Replicate {
                api_key,
                model,
                base_url,
                version,
                ..
            } => {
                let mut provider = if let Some(base_url) = base_url {
                    replicate::ReplicateProvider::with_base_url(api_key, model, base_url)?
                } else {
                    replicate::ReplicateProvider::new(api_key, model)?
                };

                if let Some(version) = version {
                    provider = provider.with_version(version);
                }

                Ok(Box::new(provider))
            }
            LlmConfig::TogetherAi {
                api_key,
                model,
                base_url,
                ..
            } => {
                if let Some(base_url) = base_url {
                    Ok(Box::new(togetherai::TogetherAiProvider::with_base_url(
                        api_key, model, base_url,
                    )?))
                } else {
                    Ok(Box::new(togetherai::TogetherAiProvider::new(
                        api_key, model,
                    )?))
                }
            }
            LlmConfig::Xai {
                api_key,
                model,
                base_url,
                ..
            } => {
                if let Some(base_url) = base_url {
                    Ok(Box::new(xai::XaiProvider::with_base_url(
                        api_key, model, base_url,
                    )?))
                } else {
                    Ok(Box::new(xai::XaiProvider::new(api_key, model)?))
                }
            }
            LlmConfig::Ai21 {
                api_key,
                model,
                base_url,
                ..
            } => {
                if let Some(base_url) = base_url {
                    Ok(Box::new(ai21::Ai21Provider::with_base_url(
                        api_key, model, base_url,
                    )?))
                } else {
                    Ok(Box::new(ai21::Ai21Provider::new(api_key, model)?))
                }
            }
            LlmConfig::MistralAI {
                api_key,
                model,
                base_url,
                ..
            } => {
                if let Some(base_url) = base_url {
                    Ok(Box::new(mistralai::MistralAiProvider::with_base_url(
                        api_key, model, base_url,
                    )?))
                } else {
                    Ok(Box::new(mistralai::MistralAiProvider::new(api_key, model)?))
                }
            }
<<<<<<< HEAD
            LlmConfig::Cloudflare {
                api_key,
                model,
                account_id,
            } => Ok(Box::new(cloudflare::CloudflareProvider::new(
                api_key,
                model,
                account_id,
=======
            #[cfg(feature = "python")]
            LlmConfig::PythonBridge {
                python_instance,
                model,
            } => Ok(Box::new(python_bridge::PythonBridgeProvider::new(
                python_instance,
                model,
>>>>>>> 981d6042
            )?)),
            LlmConfig::Custom { provider_type, .. } => Err(GraphBitError::config(format!(
                "Unsupported custom provider: {provider_type}",
            ))),
            LlmConfig::Unconfigured { message } => Err(GraphBitError::config(format!(
                "LLM provider not configured: {message}",
            ))),
        }
    }

    /// Create multiple providers for load balancing
    pub fn create_providers(
        configs: Vec<LlmConfig>,
    ) -> GraphBitResult<Vec<Box<dyn LlmProviderTrait>>> {
        configs
            .into_iter()
            .map(Self::create_provider)
            .collect::<GraphBitResult<Vec<_>>>()
    }
}<|MERGE_RESOLUTION|>--- conflicted
+++ resolved
@@ -455,7 +455,6 @@
                     Ok(Box::new(mistralai::MistralAiProvider::new(api_key, model)?))
                 }
             }
-<<<<<<< HEAD
             LlmConfig::Cloudflare {
                 api_key,
                 model,
@@ -464,7 +463,7 @@
                 api_key,
                 model,
                 account_id,
-=======
+            )?)),
             #[cfg(feature = "python")]
             LlmConfig::PythonBridge {
                 python_instance,
@@ -472,7 +471,6 @@
             } => Ok(Box::new(python_bridge::PythonBridgeProvider::new(
                 python_instance,
                 model,
->>>>>>> 981d6042
             )?)),
             LlmConfig::Custom { provider_type, .. } => Err(GraphBitError::config(format!(
                 "Unsupported custom provider: {provider_type}",
