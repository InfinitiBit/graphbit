//! LLM provider abstraction for `GraphBit`
//!
//! This module provides a unified interface for working with different
//! LLM providers while maintaining strong type safety and validation.

pub mod anthropic;
pub mod deepseek;
pub mod huggingface;
pub mod ollama;
pub mod openai;
pub mod openrouter;
pub mod perplexity;
pub mod providers;
pub mod response;

pub use providers::{LlmConfig, LlmProvider, LlmProviderTrait};
pub use response::{FinishReason, LlmResponse, LlmUsage};

use crate::errors::{GraphBitError, GraphBitResult};
use serde::{Deserialize, Serialize};
use std::collections::HashMap;

/// LLM request configuration
#[derive(Debug, Clone, Serialize, Deserialize)]
pub struct LlmRequest {
    /// The prompt or messages to send to the LLM
    pub messages: Vec<LlmMessage>,
    /// Maximum number of tokens to generate
    pub max_tokens: Option<u32>,
    /// Temperature for response randomness (0.0 to 1.0)
    pub temperature: Option<f32>,
    /// Top-p sampling parameter
    pub top_p: Option<f32>,
    /// List of tools available to the LLM
    pub tools: Vec<LlmTool>,
    /// Additional provider-specific parameters
    pub extra_params: HashMap<String, serde_json::Value>,
}

impl LlmRequest {
    /// Create a new LLM request with a simple text prompt
    pub fn new(prompt: impl Into<String>) -> Self {
        Self {
            messages: vec![LlmMessage::user(prompt)],
            max_tokens: None,
            temperature: None,
            top_p: None,
            tools: Vec::with_capacity(4), // Pre-allocate small capacity
            extra_params: HashMap::with_capacity(4), // Pre-allocate small capacity
        }
    }

    /// Create a new LLM request with multiple messages
    #[must_use]
    pub fn with_messages(messages: Vec<LlmMessage>) -> Self {
        Self {
            messages,
            max_tokens: None,
            temperature: None,
            top_p: None,
            tools: Vec::with_capacity(4),
            extra_params: HashMap::with_capacity(4),
        }
    }

    /// Add a message to the request
    #[inline]
    #[must_use]
    pub fn with_message(mut self, message: LlmMessage) -> Self {
        self.messages.push(message);
        self
    }

    /// Set maximum tokens
    #[inline]
    #[must_use]
    pub const fn with_max_tokens(mut self, max_tokens: u32) -> Self {
        self.max_tokens = Some(max_tokens);
        self
    }

    /// Set temperature
    #[inline]
    #[must_use]
    pub fn with_temperature(mut self, temperature: f32) -> Self {
        self.temperature = Some(temperature.clamp(0.0, 1.0));
        self
    }

    /// Set top-p
    #[inline]
    #[must_use]
    pub fn with_top_p(mut self, top_p: f32) -> Self {
        self.top_p = Some(top_p.clamp(0.0, 1.0));
        self
    }

    /// Add a tool
    #[inline]
    #[must_use]
    pub fn with_tool(mut self, tool: LlmTool) -> Self {
        self.tools.push(tool);
        self
    }

    /// Add multiple tools
    #[must_use]
    pub fn with_tools(mut self, tools: Vec<LlmTool>) -> Self {
        self.tools.extend(tools);
        self
    }

    /// Add extra parameters
    #[inline]
    #[must_use]
    pub fn with_extra_param(mut self, key: String, value: serde_json::Value) -> Self {
        self.extra_params.insert(key, value);
        self
    }

    /// Get total message length estimate for performance planning
    #[must_use]
    pub fn estimated_token_count(&self) -> usize {
        self.messages
            .iter()
            .map(|msg| msg.content.len() / 4) // Rough estimate: 4 chars per token
            .sum()
    }
}

/// Individual message in an LLM conversation
#[derive(Debug, Clone, Serialize, Deserialize)]
pub struct LlmMessage {
    /// Role of the message sender
    pub role: LlmRole,
    /// Content of the message
    pub content: String,
    /// Optional tool calls in this message
    pub tool_calls: Vec<LlmToolCall>,
}

impl LlmMessage {
    /// Create a user message
    pub fn user(content: impl Into<String>) -> Self {
        Self {
            role: LlmRole::User,
            content: content.into(),
            tool_calls: Vec::new(),
        }
    }

    /// Create an assistant message
    pub fn assistant(content: impl Into<String>) -> Self {
        Self {
            role: LlmRole::Assistant,
            content: content.into(),
            tool_calls: Vec::new(),
        }
    }

    /// Create a system message
    pub fn system(content: impl Into<String>) -> Self {
        Self {
            role: LlmRole::System,
            content: content.into(),
            tool_calls: Vec::new(),
        }
    }

    /// Create a tool message (for tool call results)
    pub fn tool(tool_call_id: impl Into<String>, result: impl Into<String>) -> Self {
        Self {
            role: LlmRole::Tool,
            content: format!(
                "Tool call {} result: {}",
                tool_call_id.into(),
                result.into()
            ),
            tool_calls: Vec::new(),
        }
    }

    /// Add tool calls to the message
    #[inline]
    #[must_use]
    pub fn with_tool_calls(mut self, tool_calls: Vec<LlmToolCall>) -> Self {
        self.tool_calls = tool_calls;
        self
    }

    /// Get content length for performance estimation
    #[inline]
    #[must_use]
    pub fn content_length(&self) -> usize {
        self.content.len()
    }
}

/// Role of a message sender
#[derive(Debug, Clone, Serialize, Deserialize)]
#[serde(rename_all = "lowercase")]
pub enum LlmRole {
    /// Message from a user/human
    User,
    /// Message from the AI assistant
    Assistant,
    /// System message providing context or instructions
    System,
    /// Message from a tool execution
    Tool,
}

/// Tool definition for LLM function calling
#[derive(Debug, Clone, Serialize, Deserialize)]
pub struct LlmTool {
    /// Name of the tool
    pub name: String,
    /// Description of what the tool does
    pub description: String,
    /// JSON schema for the tool parameters
    pub parameters: serde_json::Value,
}

impl LlmTool {
    /// Create a new tool definition
    pub fn new(
        name: impl Into<String>,
        description: impl Into<String>,
        parameters: serde_json::Value,
    ) -> Self {
        Self {
            name: name.into(),
            description: description.into(),
            parameters,
        }
    }
}

/// Tool call made by the LLM
#[derive(Debug, Clone, Serialize, Deserialize)]
pub struct LlmToolCall {
    /// Unique ID for this tool call
    pub id: String,
    /// Name of the tool to call
    pub name: String,
    /// Parameters to pass to the tool
    pub parameters: serde_json::Value,
}

/// Factory for creating LLM providers
pub struct LlmProviderFactory;

impl LlmProviderFactory {
    /// Create a new LLM provider from configuration
    pub fn create_provider(config: LlmConfig) -> GraphBitResult<Box<dyn LlmProviderTrait>> {
        match config {
            LlmConfig::OpenAI { api_key, model, .. } => {
                Ok(Box::new(openai::OpenAiProvider::new(api_key, model)?))
            }
            LlmConfig::Anthropic { api_key, model, .. } => {
                Ok(Box::new(anthropic::AnthropicProvider::new(api_key, model)?))
            }
            LlmConfig::DeepSeek {
                api_key,
                model,
                base_url,
                ..
            } => {
                if let Some(base_url) = base_url {
                    Ok(Box::new(deepseek::DeepSeekProvider::with_base_url(
                        api_key, model, base_url,
                    )?))
                } else {
                    Ok(Box::new(deepseek::DeepSeekProvider::new(api_key, model)?))
                }
            }
            LlmConfig::HuggingFace {
                api_key,
                model,
                base_url,
                ..
            } => {
                if let Some(base_url) = base_url {
                    Ok(Box::new(huggingface::HuggingFaceProvider::with_base_url(
                        api_key, model, base_url,
                    )?))
                } else {
                    Ok(Box::new(huggingface::HuggingFaceProvider::new(
                        api_key, model,
                    )?))
                }
            }
            LlmConfig::Ollama {
                model, base_url, ..
            } => {
                if let Some(base_url) = base_url {
                    Ok(Box::new(ollama::OllamaProvider::with_base_url(
                        model, base_url,
                    )?))
                } else {
                    Ok(Box::new(ollama::OllamaProvider::new(model)?))
                }
            }
            LlmConfig::Perplexity {
                api_key,
                model,
                base_url,
                ..
            } => {
                if let Some(base_url) = base_url {
                    Ok(Box::new(perplexity::PerplexityProvider::with_base_url(
                        api_key, model, base_url,
                    )?))
                } else {
                    Ok(Box::new(perplexity::PerplexityProvider::new(
                        api_key, model,
                    )?))
                }
            }
            LlmConfig::OpenRouter {
                api_key,
                model,
                base_url,
                site_url,
                site_name,
                ..
            } => {
                if let Some(base_url) = base_url {
                    Ok(Box::new(openrouter::OpenRouterProvider::with_base_url(
                        api_key, model, base_url,
                    )?))
                } else if site_url.is_some() || site_name.is_some() {
                    Ok(Box::new(openrouter::OpenRouterProvider::with_site_info(
                        api_key, model, site_url, site_name,
                    )?))
                } else {
                    Ok(Box::new(openrouter::OpenRouterProvider::new(
                        api_key, model,
                    )?))
                }
            }
            LlmConfig::Custom { provider_type, .. } => Err(GraphBitError::config(format!(
<<<<<<< HEAD
                "Unsupported custom provider: {provider_type}"
=======
                "Unsupported custom provider: {provider_type}",
>>>>>>> f0066e3e
            ))),
        }
    }

    /// Create multiple providers for load balancing
    pub fn create_providers(
        configs: Vec<LlmConfig>,
    ) -> GraphBitResult<Vec<Box<dyn LlmProviderTrait>>> {
        configs
            .into_iter()
            .map(Self::create_provider)
            .collect::<GraphBitResult<Vec<_>>>()
    }
}<|MERGE_RESOLUTION|>--- conflicted
+++ resolved
@@ -340,11 +340,7 @@
                 }
             }
             LlmConfig::Custom { provider_type, .. } => Err(GraphBitError::config(format!(
-<<<<<<< HEAD
-                "Unsupported custom provider: {provider_type}"
-=======
                 "Unsupported custom provider: {provider_type}",
->>>>>>> f0066e3e
             ))),
         }
     }
