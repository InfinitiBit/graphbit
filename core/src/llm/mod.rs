//! LLM provider abstraction for `GraphBit`
//!
//! This module provides a unified interface for working with different
//! LLM providers while maintaining strong type safety and validation.

pub mod anthropic;
pub mod deepseek;
pub mod fireworks;
pub mod huggingface;
pub mod ollama;
pub mod openai;
pub mod openrouter;
pub mod perplexity;
pub mod providers;
pub mod replicate;
pub mod response;
pub mod xai;

pub use providers::{LlmConfig, LlmProvider, LlmProviderTrait};
pub use response::{FinishReason, LlmResponse, LlmUsage};

use crate::errors::{GraphBitError, GraphBitResult};
use serde::{Deserialize, Serialize};
use std::collections::HashMap;

/// LLM request configuration
#[derive(Debug, Clone, Serialize, Deserialize)]
pub struct LlmRequest {
    /// The prompt or messages to send to the LLM
    pub messages: Vec<LlmMessage>,
    /// Maximum number of tokens to generate
    pub max_tokens: Option<u32>,
    /// Temperature for response randomness (0.0 to 1.0)
    pub temperature: Option<f32>,
    /// Top-p sampling parameter
    pub top_p: Option<f32>,
    /// List of tools available to the LLM
    pub tools: Vec<LlmTool>,
    /// Additional provider-specific parameters
    pub extra_params: HashMap<String, serde_json::Value>,
}

impl LlmRequest {
    /// Create a new LLM request with a simple text prompt
    pub fn new(prompt: impl Into<String>) -> Self {
        Self {
            messages: vec![LlmMessage::user(prompt)],
            max_tokens: None,
            temperature: None,
            top_p: None,
            tools: Vec::with_capacity(4), // Pre-allocate small capacity
            extra_params: HashMap::with_capacity(4), // Pre-allocate small capacity
        }
    }

    /// Create a new LLM request with multiple messages
    pub fn with_messages(messages: Vec<LlmMessage>) -> Self {
        Self {
            messages,
            max_tokens: None,
            temperature: None,
            top_p: None,
            tools: Vec::with_capacity(4),
            extra_params: HashMap::with_capacity(4),
        }
    }

    /// Add a message to the request
    #[inline]
    pub fn with_message(mut self, message: LlmMessage) -> Self {
        self.messages.push(message);
        self
    }

    /// Set maximum tokens
    #[inline]
    pub fn with_max_tokens(mut self, max_tokens: u32) -> Self {
        self.max_tokens = Some(max_tokens);
        self
    }

    /// Set temperature
    #[inline]
    pub fn with_temperature(mut self, temperature: f32) -> Self {
        self.temperature = Some(temperature.clamp(0.0, 1.0));
        self
    }

    /// Set top-p
    #[inline]
    pub fn with_top_p(mut self, top_p: f32) -> Self {
        self.top_p = Some(top_p.clamp(0.0, 1.0));
        self
    }

    /// Add a tool
    #[inline]
    pub fn with_tool(mut self, tool: LlmTool) -> Self {
        self.tools.push(tool);
        self
    }

    /// Add multiple tools
    pub fn with_tools(mut self, tools: Vec<LlmTool>) -> Self {
        self.tools.extend(tools);
        self
    }

    /// Add extra parameters
    #[inline]
    pub fn with_extra_param(mut self, key: String, value: serde_json::Value) -> Self {
        self.extra_params.insert(key, value);
        self
    }

    /// Get total message length estimate for performance planning
    pub fn estimated_token_count(&self) -> usize {
        self.messages
            .iter()
            .map(|msg| msg.content.len() / 4) // Rough estimate: 4 chars per token
            .sum()
    }
}

/// Individual message in an LLM conversation
#[derive(Debug, Clone, Serialize, Deserialize)]
pub struct LlmMessage {
    /// Role of the message sender
    pub role: LlmRole,
    /// Content of the message
    pub content: String,
    /// Optional tool calls in this message
    pub tool_calls: Vec<LlmToolCall>,
}

impl LlmMessage {
    /// Create a user message
    pub fn user(content: impl Into<String>) -> Self {
        Self {
            role: LlmRole::User,
            content: content.into(),
            tool_calls: Vec::new(),
        }
    }

    /// Create an assistant message
    pub fn assistant(content: impl Into<String>) -> Self {
        Self {
            role: LlmRole::Assistant,
            content: content.into(),
            tool_calls: Vec::new(),
        }
    }

    /// Create a system message
    pub fn system(content: impl Into<String>) -> Self {
        Self {
            role: LlmRole::System,
            content: content.into(),
            tool_calls: Vec::new(),
        }
    }

    /// Create a tool message (for tool call results)
    pub fn tool(tool_call_id: impl Into<String>, result: impl Into<String>) -> Self {
        Self {
            role: LlmRole::Tool,
            content: format!(
                "Tool call {} result: {}",
                tool_call_id.into(),
                result.into()
            ),
            tool_calls: Vec::new(),
        }
    }

    /// Add tool calls to the message
    #[inline]
    pub fn with_tool_calls(mut self, tool_calls: Vec<LlmToolCall>) -> Self {
        self.tool_calls = tool_calls;
        self
    }

    /// Get content length for performance estimation
    #[inline]
    pub fn content_length(&self) -> usize {
        self.content.len()
    }
}

/// Role of a message sender
#[derive(Debug, Clone, Serialize, Deserialize)]
#[serde(rename_all = "lowercase")]
pub enum LlmRole {
    /// User message role
    User,
    /// Assistant message role
    Assistant,
    /// System message role
    System,
    /// Tool message role
    Tool,
}

/// Tool definition for LLM function calling
#[derive(Debug, Clone, Serialize, Deserialize)]
pub struct LlmTool {
    /// Name of the tool
    pub name: String,
    /// Description of what the tool does
    pub description: String,
    /// JSON schema for the tool parameters
    pub parameters: serde_json::Value,
}

impl LlmTool {
    /// Create a new tool definition
    pub fn new(
        name: impl Into<String>,
        description: impl Into<String>,
        parameters: serde_json::Value,
    ) -> Self {
        Self {
            name: name.into(),
            description: description.into(),
            parameters,
        }
    }
}

/// Tool call made by the LLM
#[derive(Debug, Clone, Serialize, Deserialize)]
pub struct LlmToolCall {
    /// Unique ID for this tool call
    pub id: String,
    /// Name of the tool to call
    pub name: String,
    /// Parameters to pass to the tool
    pub parameters: serde_json::Value,
}

/// Factory for creating LLM providers
pub struct LlmProviderFactory;

impl LlmProviderFactory {
    /// Create a new LLM provider from configuration
    pub fn create_provider(config: LlmConfig) -> GraphBitResult<Box<dyn LlmProviderTrait>> {
        match config {
            LlmConfig::OpenAI { api_key, model, .. } => {
                Ok(Box::new(openai::OpenAiProvider::new(api_key, model)?))
            }
            LlmConfig::Anthropic { api_key, model, .. } => {
                Ok(Box::new(anthropic::AnthropicProvider::new(api_key, model)?))
            }
            LlmConfig::DeepSeek {
                api_key,
                model,
                base_url,
                ..
            } => {
                if let Some(base_url) = base_url {
                    Ok(Box::new(deepseek::DeepSeekProvider::with_base_url(
                        api_key, model, base_url,
                    )?))
                } else {
                    Ok(Box::new(deepseek::DeepSeekProvider::new(api_key, model)?))
                }
            }
            LlmConfig::HuggingFace {
                api_key,
                model,
                base_url,
                ..
            } => {
                if let Some(base_url) = base_url {
                    Ok(Box::new(huggingface::HuggingFaceProvider::with_base_url(
                        api_key, model, base_url,
                    )?))
                } else {
                    Ok(Box::new(huggingface::HuggingFaceProvider::new(
                        api_key, model,
                    )?))
                }
            }
            LlmConfig::Ollama {
                model, base_url, ..
            } => {
                if let Some(base_url) = base_url {
                    Ok(Box::new(ollama::OllamaProvider::with_base_url(
                        model, base_url,
                    )?))
                } else {
                    Ok(Box::new(ollama::OllamaProvider::new(model)?))
                }
            }
            LlmConfig::Perplexity {
                api_key,
                model,
                base_url,
                ..
            } => {
                if let Some(base_url) = base_url {
                    Ok(Box::new(perplexity::PerplexityProvider::with_base_url(
                        api_key, model, base_url,
                    )?))
                } else {
                    Ok(Box::new(perplexity::PerplexityProvider::new(
                        api_key, model,
                    )?))
                }
            }
            LlmConfig::OpenRouter {
                api_key,
                model,
                base_url,
                site_url,
                site_name,
                ..
            } => {
                if let Some(base_url) = base_url {
                    Ok(Box::new(openrouter::OpenRouterProvider::with_base_url(
                        api_key, model, base_url,
                    )?))
                } else if site_url.is_some() || site_name.is_some() {
                    Ok(Box::new(openrouter::OpenRouterProvider::with_site_info(
                        api_key, model, site_url, site_name,
                    )?))
                } else {
                    Ok(Box::new(openrouter::OpenRouterProvider::new(
                        api_key, model,
                    )?))
                }
            }
            LlmConfig::Fireworks {
                api_key,
                model,
                base_url,
                ..
            } => {
                if let Some(base_url) = base_url {
                    Ok(Box::new(fireworks::FireworksProvider::with_base_url(
                        api_key, model, base_url,
                    )?))
                } else {
                    Ok(Box::new(fireworks::FireworksProvider::new(api_key, model)?))
                }
            }
<<<<<<< HEAD
            LlmConfig::Replicate {
                api_key,
                model,
                base_url,
                version,
                ..
            } => {
                let mut provider = if let Some(base_url) = base_url {
                    replicate::ReplicateProvider::with_base_url(api_key, model, base_url)?
                } else {
                    replicate::ReplicateProvider::new(api_key, model)?
                };

                if let Some(version) = version {
                    provider = provider.with_version(version);
                }

                Ok(Box::new(provider))
=======
            LlmConfig::Xai {
                api_key,
                model,
                base_url,
                ..
            } => {
                if let Some(base_url) = base_url {
                    Ok(Box::new(xai::XaiProvider::with_base_url(
                        api_key, model, base_url,
                    )?))
                } else {
                    Ok(Box::new(xai::XaiProvider::new(api_key, model)?))
                }
>>>>>>> b1e70319
            }
            LlmConfig::Custom { provider_type, .. } => Err(GraphBitError::config(format!(
                "Unsupported custom provider: {provider_type}",
            ))),
            LlmConfig::Unconfigured { message } => Err(GraphBitError::config(format!(
                "LLM provider not configured: {}",
                message
            ))),
        }
    }

    /// Create multiple providers for load balancing
    pub fn create_providers(
        configs: Vec<LlmConfig>,
    ) -> GraphBitResult<Vec<Box<dyn LlmProviderTrait>>> {
        configs
            .into_iter()
            .map(Self::create_provider)
            .collect::<GraphBitResult<Vec<_>>>()
    }
}<|MERGE_RESOLUTION|>--- conflicted
+++ resolved
@@ -345,7 +345,6 @@
                     Ok(Box::new(fireworks::FireworksProvider::new(api_key, model)?))
                 }
             }
-<<<<<<< HEAD
             LlmConfig::Replicate {
                 api_key,
                 model,
@@ -364,7 +363,7 @@
                 }
 
                 Ok(Box::new(provider))
-=======
+            }
             LlmConfig::Xai {
                 api_key,
                 model,
@@ -378,7 +377,6 @@
                 } else {
                     Ok(Box::new(xai::XaiProvider::new(api_key, model)?))
                 }
->>>>>>> b1e70319
             }
             LlmConfig::Custom { provider_type, .. } => Err(GraphBitError::config(format!(
                 "Unsupported custom provider: {provider_type}",
