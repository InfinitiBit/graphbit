//! LLM provider abstraction and configuration

use crate::errors::GraphBitResult;
use crate::llm::{LlmRequest, LlmResponse};
use async_trait::async_trait;
use serde::{Deserialize, Serialize};
use std::collections::HashMap;

/// Configuration for different LLM providers
#[derive(Debug, Clone, Serialize, Deserialize)]
#[serde(tag = "provider")]
pub enum LlmConfig {
    /// `Cloudflare Worker AI` LLM provider configuration
    Cloudflare {
        /// API key for authentication
        api_key: String,
        /// Model name to use (e.g., "@cf/meta/llama-2-7b-chat-int8", "@cf/mistral/mistral-7b-instruct-v0.1")
        model: String,
        /// Cloudflare account ID
        account_id: String,
    },
    /// `OpenAI` LLM provider configuration
    OpenAI {
        /// API key for authentication
        api_key: String,
        /// Model name to use
        model: String,
        /// Optional custom base URL
        base_url: Option<String>,
        /// Optional organization ID
        organization: Option<String>,
    },
    /// `Anthropic` LLM provider configuration
    Anthropic {
        /// API key for authentication
        api_key: String,
        /// Model name to use
        model: String,
        /// Optional custom base URL
        base_url: Option<String>,
    },
    /// `Azure OpenAI` LLM provider configuration
    AzureOpenAI {
        /// API key for authentication
        api_key: String,
        /// Deployment name to use
        deployment_name: String,
        /// `Azure OpenAI` endpoint URL
        endpoint: String,
        /// API version to use
        api_version: String,
    },
    /// `ByteDance ModelArk` LLM provider configuration
    ByteDance {
        /// API key for authentication
        api_key: String,
        /// Model name to use (e.g., "skylark-lite", "skylark-pro", "seedance-1.0-pro")
        model: String,
        /// Optional custom base URL
        base_url: Option<String>,
    },
    /// `DeepSeek` LLM provider configuration
    DeepSeek {
        /// API key for authentication
        api_key: String,
        /// Model name to use
        model: String,
        /// Optional custom base URL
        base_url: Option<String>,
    },
    /// `HuggingFace` LLM provider configuration
    HuggingFace {
        /// API key for authentication
        api_key: String,
        /// Model name to use
        model: String,
        /// Optional custom base URL
        base_url: Option<String>,
    },
    /// `Ollama` LLM provider configuration
    Ollama {
        /// Model name to use
        model: String,
        /// Optional custom base URL
        base_url: Option<String>,
    },
    /// `Perplexity` LLM provider configuration
    Perplexity {
        /// API key for authentication
        api_key: String,
        /// Model name to use
        model: String,
        /// Optional custom base URL
        base_url: Option<String>,
    },
    /// `OpenRouter` LLM provider configuration
    OpenRouter {
        /// API key for authentication
        api_key: String,
        /// Model name to use (e.g., "openai/gpt-4o", "anthropic/claude-3-5-sonnet")
        model: String,
        /// Optional custom base URL
        base_url: Option<String>,
        /// Optional site URL for `OpenRouter` rankings
        site_url: Option<String>,
        /// Optional site name for `OpenRouter` rankings
        site_name: Option<String>,
    },
    /// `Fireworks AI` LLM provider configuration
    Fireworks {
        /// API key for authentication
        api_key: String,
        /// Model name to use
        model: String,
        /// Optional custom base URL
        base_url: Option<String>,
    },
    /// `Replicate` LLM provider configuration
    Replicate {
        /// API key for authentication
        api_key: String,
        /// Model name to use (e.g., "lucataco/glaive-function-calling-v1", "homanp/llama-2-13b-function-calling")
        model: String,
        /// Optional custom base URL
        base_url: Option<String>,
        /// Optional model version (if not specified, uses latest)
        version: Option<String>,
    },
    /// `TogetherAI` LLM provider configuration
    TogetherAi {
        /// API key for authentication
        api_key: String,
        /// Model name to use (e.g., "meta-llama/Meta-Llama-3.1-8B-Instruct-Turbo", "mistralai/Mixtral-8x7B-Instruct-v0.1")
        model: String,
        /// Optional custom base URL
        base_url: Option<String>,
    },
    /// `xAI` LLM provider configuration for Grok models
    Xai {
        /// API key for authentication
        api_key: String,
        /// Model name to use (e.g., "grok-4", "grok-3", "grok-code-fast-1")
        model: String,
        /// Optional custom base URL
        base_url: Option<String>,
    },
    /// `AI21` LLM provider configuration
    Ai21 {
        /// API key for authentication
        api_key: String,
        /// Model name to use
        model: String,
        /// Optional custom base URL
        base_url: Option<String>,
        /// Optional custom organization
        organization: Option<String>,
    },
    /// `MistralAI` LLM provider configuration
    MistralAI {
        /// API key for authentication
        api_key: String,
        /// Model name to use
        model: String,
        /// Optional custom base URL
        base_url: Option<String>,
    },
    /// Custom LLM provider configuration
    Custom {
        /// Provider type identifier
        provider_type: String,
        /// Custom configuration parameters
        config: HashMap<String, serde_json::Value>,
    },
    /// Unconfigured state - requires explicit configuration
    Unconfigured {
        /// Error message explaining the configuration requirement
        message: String,
    },
}

impl LlmConfig {
    /// Create `OpenAI` configuration
    pub fn openai(api_key: impl Into<String>, model: impl Into<String>) -> Self {
        Self::OpenAI {
            api_key: api_key.into(),
            model: model.into(),
            base_url: None,
            organization: None,
        }
    }

    /// Create `Anthropic` configuration
    pub fn anthropic(api_key: impl Into<String>, model: impl Into<String>) -> Self {
        Self::Anthropic {
            api_key: api_key.into(),
            model: model.into(),
            base_url: None,
        }
    }

    /// Create `Azure OpenAI` configuration
    pub fn azure_openai(
        api_key: impl Into<String>,
        deployment_name: impl Into<String>,
        endpoint: impl Into<String>,
        api_version: impl Into<String>,
    ) -> Self {
        Self::AzureOpenAI {
            api_key: api_key.into(),
            deployment_name: deployment_name.into(),
            endpoint: endpoint.into(),
            api_version: api_version.into(),
        }
    }

    /// Create `Azure OpenAI` configuration with default API version
    pub fn azure_openai_with_defaults(
        api_key: impl Into<String>,
        deployment_name: impl Into<String>,
        endpoint: impl Into<String>,
    ) -> Self {
        Self::AzureOpenAI {
            api_key: api_key.into(),
            deployment_name: deployment_name.into(),
            endpoint: endpoint.into(),
            api_version: "2024-10-21".to_string(),
        }
    }

    /// Create `ByteDance ModelArk` configuration
    pub fn bytedance(api_key: impl Into<String>, model: impl Into<String>) -> Self {
        Self::ByteDance {
            api_key: api_key.into(),
            model: model.into(),
            base_url: None,
        }
    }

    /// Create `ByteDance ModelArk` configuration with custom base URL
    pub fn bytedance_with_base_url(
        api_key: impl Into<String>,
        model: impl Into<String>,
        base_url: impl Into<String>,
    ) -> Self {
        Self::ByteDance {
            api_key: api_key.into(),
            model: model.into(),
            base_url: Some(base_url.into()),
        }
    }

    /// Create `DeepSeek` configuration
    pub fn deepseek(api_key: impl Into<String>, model: impl Into<String>) -> Self {
        Self::DeepSeek {
            api_key: api_key.into(),
            model: model.into(),
            base_url: None,
        }
    }

    /// Create `HuggingFace` configuration
    pub fn huggingface(api_key: impl Into<String>, model: impl Into<String>) -> Self {
        Self::HuggingFace {
            api_key: api_key.into(),
            model: model.into(),
            base_url: None,
        }
    }

    /// Create `Perplexity` configuration
    pub fn perplexity(api_key: impl Into<String>, model: impl Into<String>) -> Self {
        Self::Perplexity {
            api_key: api_key.into(),
            model: model.into(),
            base_url: None,
        }
    }

    /// Create `OpenRouter` configuration
    pub fn openrouter(api_key: impl Into<String>, model: impl Into<String>) -> Self {
        Self::OpenRouter {
            api_key: api_key.into(),
            model: model.into(),
            base_url: None,
            site_url: None,
            site_name: None,
        }
    }

    /// Create `OpenRouter` configuration with site information
    pub fn openrouter_with_site(
        api_key: impl Into<String>,
        model: impl Into<String>,
        site_url: Option<String>,
        site_name: Option<String>,
    ) -> Self {
        Self::OpenRouter {
            api_key: api_key.into(),
            model: model.into(),
            base_url: None,
            site_url,
            site_name,
        }
    }

    /// Create `Fireworks AI` configuration
    pub fn fireworks(api_key: impl Into<String>, model: impl Into<String>) -> Self {
        Self::Fireworks {
            api_key: api_key.into(),
            model: model.into(),
            base_url: None,
        }
    }

    /// Create `Replicate` configuration
    pub fn replicate(api_key: impl Into<String>, model: impl Into<String>) -> Self {
        Self::Replicate {
            api_key: api_key.into(),
            model: model.into(),
            base_url: None,
            version: None,
        }
    }

    /// Create `Cloudflare Worker AI` configuration
    pub fn cloudflare(
        api_key: impl Into<String>,
        model: impl Into<String>,
        account_id: impl Into<String>,
    ) -> Self {
        Self::Cloudflare {
            api_key: api_key.into(),
            model: model.into(),
            account_id: account_id.into(),
        }
    }

    /// Create `Replicate` configuration with version
    pub fn replicate_with_version(
        api_key: impl Into<String>,
        model: impl Into<String>,
        version: impl Into<String>,
    ) -> Self {
        Self::Replicate {
            api_key: api_key.into(),
            model: model.into(),
            base_url: None,
            version: Some(version.into()),
        }
    }

    /// Create `TogetherAI` configuration
    pub fn togetherai(api_key: impl Into<String>, model: impl Into<String>) -> Self {
        Self::TogetherAi {
            api_key: api_key.into(),
            model: model.into(),
            base_url: None,
        }
    }

    /// Create `xAI` configuration for Grok models
    pub fn xai(api_key: impl Into<String>, model: impl Into<String>) -> Self {
        Self::Xai {
            api_key: api_key.into(),
            model: model.into(),
            base_url: None,
        }
    }

    /// Create `AI21` configuration
    pub fn ai21(api_key: impl Into<String>, model: impl Into<String>) -> Self {
        Self::Ai21 {
            api_key: api_key.into(),
            model: model.into(),
            base_url: None,
            organization: None,
        }
    }

    /// Create `AI21` configuration with organization
    pub fn ai21_with_organization(
        api_key: impl Into<String>,
        model: impl Into<String>,
        organization: impl Into<String>,
    ) -> Self {
        Self::Ai21 {
            api_key: api_key.into(),
            model: model.into(),
            base_url: None,
            organization: Some(organization.into()),
        }
    }

    /// Create `MistralAI` configuration
    pub fn mistralai(api_key: impl Into<String>, model: impl Into<String>) -> Self {
        Self::MistralAI {
            api_key: api_key.into(),
            model: model.into(),
            base_url: None,
        }
    }

    /// Create `Ollama` configuration
    pub fn ollama(model: impl Into<String>) -> Self {
        Self::Ollama {
            model: model.into(),
            base_url: None,
        }
    }

    /// Create `Ollama` configuration with custom base URL
    pub fn ollama_with_base_url(model: impl Into<String>, base_url: impl Into<String>) -> Self {
        Self::Ollama {
            model: model.into(),
            base_url: Some(base_url.into()),
        }
    }

    /// Get the provider name
    pub fn provider_name(&self) -> &str {
        match self {
            Self::OpenAI { .. } => "openai",
            Self::Anthropic { .. } => "anthropic",
            Self::AzureOpenAI { .. } => "azure_openai",
<<<<<<< HEAD
            Self::Cloudflare { .. } => "cloudflare",
=======
            Self::ByteDance { .. } => "bytedance",
>>>>>>> 88a53cac
            Self::DeepSeek { .. } => "deepseek",
            Self::HuggingFace { .. } => "huggingface",
            Self::Ollama { .. } => "ollama",
            Self::Perplexity { .. } => "perplexity",
            Self::OpenRouter { .. } => "openrouter",
            Self::Fireworks { .. } => "fireworks",
            Self::Replicate { .. } => "replicate",
            Self::TogetherAi { .. } => "togetherai",
            Self::Xai { .. } => "xai",
            Self::Ai21 { .. } => "ai21",
            Self::MistralAI { .. } => "mistralai",
            Self::Custom { provider_type, .. } => provider_type,
            Self::Unconfigured { .. } => "unconfigured",
        }
    }

    /// Get the model name
    pub fn model_name(&self) -> &str {
        match self {
            Self::OpenAI { model, .. } => model,
            Self::Anthropic { model, .. } => model,
            Self::AzureOpenAI {
                deployment_name, ..
            } => deployment_name,
<<<<<<< HEAD
            Self::Cloudflare { model, .. } => model,
=======
            Self::ByteDance { model, .. } => model,
>>>>>>> 88a53cac
            Self::DeepSeek { model, .. } => model,
            Self::HuggingFace { model, .. } => model,
            Self::Ollama { model, .. } => model,
            Self::Perplexity { model, .. } => model,
            Self::OpenRouter { model, .. } => model,
            Self::Fireworks { model, .. } => model,
            Self::Replicate { model, .. } => model,
            Self::TogetherAi { model, .. } => model,
            Self::Xai { model, .. } => model,
            Self::Ai21 { model, .. } => model,
            Self::MistralAI { model, .. } => model,
            Self::Custom { config, .. } => config
                .get("model")
                .and_then(|v| v.as_str())
                .unwrap_or("unknown"),
            Self::Unconfigured { .. } => "none",
        }
    }
}

impl Default for LlmConfig {
    /// Default configuration requires explicit setup - no hardcoded provider defaults
    fn default() -> Self {
        Self::Unconfigured {
            message: "LLM provider not configured. Please explicitly set an LLM configuration using LlmConfig::openai(), LlmConfig::anthropic(), etc.".to_string(),
        }
    }
}

/// Trait that all LLM providers must implement
#[async_trait]
pub trait LlmProviderTrait: Send + Sync {
    /// Get the provider name
    fn provider_name(&self) -> &str;

    /// Get the model name
    fn model_name(&self) -> &str;

    /// Send a request to the LLM and get a response
    async fn complete(&self, request: LlmRequest) -> GraphBitResult<LlmResponse>;

    /// Stream a response from the LLM (optional implementation)
    async fn stream(
        &self,
        _request: LlmRequest,
    ) -> GraphBitResult<Box<dyn futures::Stream<Item = GraphBitResult<LlmResponse>> + Unpin + Send>>
    {
        Err(crate::errors::GraphBitError::config(
            "Streaming not supported by this provider",
        ))
    }

    /// Check if the provider supports streaming
    fn supports_streaming(&self) -> bool {
        false
    }

    /// Check if the provider supports function calling
    fn supports_function_calling(&self) -> bool {
        false
    }

    /// Get the maximum context length for this provider/model
    fn max_context_length(&self) -> Option<u32> {
        None
    }

    /// Get the cost per token for this provider/model
    fn cost_per_token(&self) -> Option<(f64, f64)> {
        None // (input_cost, output_cost)
    }
}

/// Wrapper for LLM providers
pub struct LlmProvider {
    inner: Box<dyn LlmProviderTrait>,
    config: LlmConfig,
}

impl LlmProvider {
    /// Create a new LLM provider wrapper
    pub fn new(provider: Box<dyn LlmProviderTrait>, config: LlmConfig) -> Self {
        Self {
            inner: provider,
            config,
        }
    }

    /// Get the provider configuration
    pub fn config(&self) -> &LlmConfig {
        &self.config
    }

    /// Get the underlying provider
    pub fn provider(&self) -> &dyn LlmProviderTrait {
        self.inner.as_ref()
    }

    /// Send a request to the LLM
    pub async fn complete(&self, request: LlmRequest) -> GraphBitResult<LlmResponse> {
        tracing::info!(
            "LlmProvider wrapper: Forwarding request with {} tools to {} provider",
            request.tools.len(),
            self.config.provider_name()
        );
        self.inner.complete(request).await
    }

    /// Stream a response from the LLM
    pub async fn stream(
        &self,
        request: LlmRequest,
    ) -> GraphBitResult<Box<dyn futures::Stream<Item = GraphBitResult<LlmResponse>> + Unpin + Send>>
    {
        self.inner.stream(request).await
    }
}<|MERGE_RESOLUTION|>--- conflicted
+++ resolved
@@ -422,11 +422,8 @@
             Self::OpenAI { .. } => "openai",
             Self::Anthropic { .. } => "anthropic",
             Self::AzureOpenAI { .. } => "azure_openai",
-<<<<<<< HEAD
+            Self::ByteDance { .. } => "bytedance",
             Self::Cloudflare { .. } => "cloudflare",
-=======
-            Self::ByteDance { .. } => "bytedance",
->>>>>>> 88a53cac
             Self::DeepSeek { .. } => "deepseek",
             Self::HuggingFace { .. } => "huggingface",
             Self::Ollama { .. } => "ollama",
@@ -451,11 +448,8 @@
             Self::AzureOpenAI {
                 deployment_name, ..
             } => deployment_name,
-<<<<<<< HEAD
+            Self::ByteDance { model, .. } => model,
             Self::Cloudflare { model, .. } => model,
-=======
-            Self::ByteDance { model, .. } => model,
->>>>>>> 88a53cac
             Self::DeepSeek { model, .. } => model,
             Self::HuggingFace { model, .. } => model,
             Self::Ollama { model, .. } => model,
