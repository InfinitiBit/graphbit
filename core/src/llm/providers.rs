--- conflicted
+++ resolved
@@ -10,67 +10,6 @@
 #[derive(Debug, Clone, Serialize, Deserialize)]
 #[serde(tag = "provider")]
 pub enum LlmConfig {
-<<<<<<< HEAD
-    /// `OpenAI` language model configuration
-    OpenAI {
-        /// API key for `OpenAI` authentication
-        api_key: String,
-        /// Model name (e.g., "gpt-4", "gpt-3.5-turbo")
-        model: String,
-        /// Optional custom base URL for API requests
-        base_url: Option<String>,
-        /// Optional organization ID for `OpenAI`
-        organization: Option<String>,
-    },
-    /// Anthropic Claude language model configuration
-    Anthropic {
-        /// API key for Anthropic authentication
-        api_key: String,
-        /// Model name (e.g., "claude-3-sonnet", "claude-3-opus")
-        model: String,
-        /// Optional custom base URL for API requests
-        base_url: Option<String>,
-    },
-    /// `DeepSeek` language model configuration
-    DeepSeek {
-        /// API key for `DeepSeek` authentication
-        api_key: String,
-        /// Model name (e.g., "deepseek-chat", "deepseek-coder")
-        model: String,
-        /// Optional custom base URL for API requests
-        base_url: Option<String>,
-    },
-    /// `HuggingFace` language model configuration
-    HuggingFace {
-        /// API key for `HuggingFace` authentication
-        api_key: String,
-        /// Model name or repository path
-        model: String,
-        /// Optional custom base URL for API requests
-        base_url: Option<String>,
-    },
-    /// Ollama local language model configuration
-    Ollama {
-        /// Model name available in Ollama
-        model: String,
-        /// Optional custom base URL for Ollama server
-        base_url: Option<String>,
-    },
-    /// Perplexity language model configuration
-    Perplexity {
-        /// API key for Perplexity authentication
-        api_key: String,
-        /// Model name (e.g., "pplx-7b-online", "pplx-70b-online")
-        model: String,
-        /// Optional custom base URL for API requests
-        base_url: Option<String>,
-    },
-    /// Custom language model provider configuration
-    Custom {
-        /// Type identifier for the custom provider
-        provider_type: String,
-        /// Arbitrary configuration parameters for the custom provider
-=======
     /// OpenAI LLM provider configuration
     OpenAI {
         /// API key for authentication
@@ -130,7 +69,6 @@
         /// Provider type identifier
         provider_type: String,
         /// Custom configuration parameters
->>>>>>> 84cc8052
         config: HashMap<String, serde_json::Value>,
     },
 }
