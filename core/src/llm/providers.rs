//! LLM provider abstraction and configuration

use crate::errors::GraphBitResult;
use crate::llm::{LlmRequest, LlmResponse};
use async_trait::async_trait;
use serde::{Deserialize, Serialize};
use std::collections::HashMap;

/// Configuration for different LLM providers
#[derive(Debug, Clone, Serialize, Deserialize)]
#[serde(tag = "provider")]
pub enum LlmConfig {
    /// `OpenAI` LLM provider configuration
    OpenAI {
        /// API key for authentication
        api_key: String,
        /// Model name to use
        model: String,
        /// Optional custom base URL
        base_url: Option<String>,
        /// Optional organization ID
        organization: Option<String>,
    },
    /// `Anthropic` LLM provider configuration
    Anthropic {
        /// API key for authentication
        api_key: String,
        /// Model name to use
        model: String,
        /// Optional custom base URL
        base_url: Option<String>,
    },
    /// `DeepSeek` LLM provider configuration
    DeepSeek {
        /// API key for authentication
        api_key: String,
        /// Model name to use
        model: String,
        /// Optional custom base URL
        base_url: Option<String>,
    },
    /// `HuggingFace` LLM provider configuration
    HuggingFace {
        /// API key for authentication
        api_key: String,
        /// Model name to use
        model: String,
        /// Optional custom base URL
        base_url: Option<String>,
    },
    /// `Ollama` LLM provider configuration
    Ollama {
        /// Model name to use
        model: String,
        /// Optional custom base URL
        base_url: Option<String>,
    },
    /// `Perplexity` LLM provider configuration
    Perplexity {
        /// API key for authentication
        api_key: String,
        /// Model name to use
        model: String,
        /// Optional custom base URL
        base_url: Option<String>,
    },
    /// `OpenRouter` LLM provider configuration
    OpenRouter {
        /// API key for authentication
        api_key: String,
        /// Model name to use (e.g., "openai/gpt-4o", "anthropic/claude-3-5-sonnet")
        model: String,
        /// Optional custom base URL
        base_url: Option<String>,
        /// Optional site URL for `OpenRouter` rankings
        site_url: Option<String>,
        /// Optional site name for `OpenRouter` rankings
        site_name: Option<String>,
    },
<<<<<<< HEAD
    /// `Google Gemini` LLM provider configuration
    Google {
        /// API key for authentication
        api_key: String,
        /// Model name to use (e.g., "gemini-2.5-pro", "gemini-2.5-flash", "gemini-1.5-pro")
=======
    /// `Fireworks AI` LLM provider configuration
    Fireworks {
        /// API key for authentication
        api_key: String,
        /// Model name to use
>>>>>>> 264361db
        model: String,
        /// Optional custom base URL
        base_url: Option<String>,
    },
    /// Custom LLM provider configuration
    Custom {
        /// Provider type identifier
        provider_type: String,
        /// Custom configuration parameters
        config: HashMap<String, serde_json::Value>,
    },
}

impl LlmConfig {
    /// Create `OpenAI` configuration
    pub fn openai(api_key: impl Into<String>, model: impl Into<String>) -> Self {
        Self::OpenAI {
            api_key: api_key.into(),
            model: model.into(),
            base_url: None,
            organization: None,
        }
    }

    /// Create `Anthropic` configuration
    pub fn anthropic(api_key: impl Into<String>, model: impl Into<String>) -> Self {
        Self::Anthropic {
            api_key: api_key.into(),
            model: model.into(),
            base_url: None,
        }
    }

    /// Create `DeepSeek` configuration
    pub fn deepseek(api_key: impl Into<String>, model: impl Into<String>) -> Self {
        Self::DeepSeek {
            api_key: api_key.into(),
            model: model.into(),
            base_url: None,
        }
    }

    /// Create `HuggingFace` configuration
    pub fn huggingface(api_key: impl Into<String>, model: impl Into<String>) -> Self {
        Self::HuggingFace {
            api_key: api_key.into(),
            model: model.into(),
            base_url: None,
        }
    }

    /// Create `Perplexity` configuration
    pub fn perplexity(api_key: impl Into<String>, model: impl Into<String>) -> Self {
        Self::Perplexity {
            api_key: api_key.into(),
            model: model.into(),
            base_url: None,
        }
    }

    /// Create `OpenRouter` configuration
    pub fn openrouter(api_key: impl Into<String>, model: impl Into<String>) -> Self {
        Self::OpenRouter {
            api_key: api_key.into(),
            model: model.into(),
            base_url: None,
            site_url: None,
            site_name: None,
        }
    }

    /// Create `OpenRouter` configuration with site information
    pub fn openrouter_with_site(
        api_key: impl Into<String>,
        model: impl Into<String>,
        site_url: Option<String>,
        site_name: Option<String>,
    ) -> Self {
        Self::OpenRouter {
            api_key: api_key.into(),
            model: model.into(),
            base_url: None,
            site_url,
            site_name,
        }
    }

<<<<<<< HEAD
    /// Create `Google Gemini` configuration
    pub fn google(api_key: impl Into<String>, model: impl Into<String>) -> Self {
        Self::Google {
=======
    /// Create `Fireworks AI` configuration
    pub fn fireworks(api_key: impl Into<String>, model: impl Into<String>) -> Self {
        Self::Fireworks {
>>>>>>> 264361db
            api_key: api_key.into(),
            model: model.into(),
            base_url: None,
        }
    }

    /// Create `Ollama` configuration
    pub fn ollama(model: impl Into<String>) -> Self {
        Self::Ollama {
            model: model.into(),
            base_url: None,
        }
    }

    /// Create `Ollama` configuration with custom base URL
    pub fn ollama_with_base_url(model: impl Into<String>, base_url: impl Into<String>) -> Self {
        Self::Ollama {
            model: model.into(),
            base_url: Some(base_url.into()),
        }
    }

    /// Get the provider name
    pub fn provider_name(&self) -> &str {
        match self {
            LlmConfig::OpenAI { .. } => "openai",
            LlmConfig::Anthropic { .. } => "anthropic",
            LlmConfig::DeepSeek { .. } => "deepseek",
            LlmConfig::HuggingFace { .. } => "huggingface",
            LlmConfig::Ollama { .. } => "ollama",
            LlmConfig::Perplexity { .. } => "perplexity",
            LlmConfig::OpenRouter { .. } => "openrouter",
<<<<<<< HEAD
            LlmConfig::Google { .. } => "google",
=======
            LlmConfig::Fireworks { .. } => "fireworks",
>>>>>>> 264361db
            LlmConfig::Custom { provider_type, .. } => provider_type,
        }
    }

    /// Get the model name
    pub fn model_name(&self) -> &str {
        match self {
            LlmConfig::OpenAI { model, .. } => model,
            LlmConfig::Anthropic { model, .. } => model,
            LlmConfig::DeepSeek { model, .. } => model,
            LlmConfig::HuggingFace { model, .. } => model,
            LlmConfig::Ollama { model, .. } => model,
            LlmConfig::Perplexity { model, .. } => model,
            LlmConfig::OpenRouter { model, .. } => model,
<<<<<<< HEAD
            LlmConfig::Google { model, .. } => model,
=======
            LlmConfig::Fireworks { model, .. } => model,
>>>>>>> 264361db
            LlmConfig::Custom { config, .. } => config
                .get("model")
                .and_then(|v| v.as_str())
                .unwrap_or("unknown"),
        }
    }
}

impl Default for LlmConfig {
    /// Default configuration uses Ollama with llama3.2 model for local development
    fn default() -> Self {
        Self::Ollama {
            model: "llama3.2".to_string(),
            base_url: None,
        }
    }
}

/// Trait that all LLM providers must implement
#[async_trait]
pub trait LlmProviderTrait: Send + Sync {
    /// Get the provider name
    fn provider_name(&self) -> &str;

    /// Get the model name
    fn model_name(&self) -> &str;

    /// Send a request to the LLM and get a response
    async fn complete(&self, request: LlmRequest) -> GraphBitResult<LlmResponse>;

    /// Stream a response from the LLM (optional implementation)
    async fn stream(
        &self,
        _request: LlmRequest,
    ) -> GraphBitResult<Box<dyn futures::Stream<Item = GraphBitResult<LlmResponse>> + Unpin + Send>>
    {
        Err(crate::errors::GraphBitError::config(
            "Streaming not supported by this provider",
        ))
    }

    /// Check if the provider supports streaming
    fn supports_streaming(&self) -> bool {
        false
    }

    /// Check if the provider supports function calling
    fn supports_function_calling(&self) -> bool {
        false
    }

    /// Get the maximum context length for this provider/model
    fn max_context_length(&self) -> Option<u32> {
        None
    }

    /// Get the cost per token for this provider/model
    fn cost_per_token(&self) -> Option<(f64, f64)> {
        None // (input_cost, output_cost)
    }
}

/// Wrapper for LLM providers
pub struct LlmProvider {
    inner: Box<dyn LlmProviderTrait>,
    config: LlmConfig,
}

impl LlmProvider {
    /// Create a new LLM provider wrapper
    pub fn new(provider: Box<dyn LlmProviderTrait>, config: LlmConfig) -> Self {
        Self {
            inner: provider,
            config,
        }
    }

    /// Get the provider configuration
    pub fn config(&self) -> &LlmConfig {
        &self.config
    }

    /// Get the underlying provider
    pub fn provider(&self) -> &dyn LlmProviderTrait {
        self.inner.as_ref()
    }

    /// Send a request to the LLM
    pub async fn complete(&self, request: LlmRequest) -> GraphBitResult<LlmResponse> {
        tracing::info!(
            "LlmProvider wrapper: Forwarding request with {} tools to {} provider",
            request.tools.len(),
            self.config.provider_name()
        );
        self.inner.complete(request).await
    }

    /// Stream a response from the LLM
    pub async fn stream(
        &self,
        request: LlmRequest,
    ) -> GraphBitResult<Box<dyn futures::Stream<Item = GraphBitResult<LlmResponse>> + Unpin + Send>>
    {
        self.inner.stream(request).await
    }
}<|MERGE_RESOLUTION|>--- conflicted
+++ resolved
@@ -77,19 +77,20 @@
         /// Optional site name for `OpenRouter` rankings
         site_name: Option<String>,
     },
-<<<<<<< HEAD
     /// `Google Gemini` LLM provider configuration
     Google {
         /// API key for authentication
         api_key: String,
         /// Model name to use (e.g., "gemini-2.5-pro", "gemini-2.5-flash", "gemini-1.5-pro")
-=======
+        model: String,
+        /// Optional custom base URL
+        base_url: Option<String>,
+    },
     /// `Fireworks AI` LLM provider configuration
     Fireworks {
         /// API key for authentication
         api_key: String,
         /// Model name to use
->>>>>>> 264361db
         model: String,
         /// Optional custom base URL
         base_url: Option<String>,
@@ -177,15 +178,18 @@
         }
     }
 
-<<<<<<< HEAD
     /// Create `Google Gemini` configuration
     pub fn google(api_key: impl Into<String>, model: impl Into<String>) -> Self {
         Self::Google {
-=======
+            api_key: api_key.into(),
+            model: model.into(),
+            base_url: None,
+        }
+    }
+
     /// Create `Fireworks AI` configuration
     pub fn fireworks(api_key: impl Into<String>, model: impl Into<String>) -> Self {
         Self::Fireworks {
->>>>>>> 264361db
             api_key: api_key.into(),
             model: model.into(),
             base_url: None,
@@ -218,11 +222,8 @@
             LlmConfig::Ollama { .. } => "ollama",
             LlmConfig::Perplexity { .. } => "perplexity",
             LlmConfig::OpenRouter { .. } => "openrouter",
-<<<<<<< HEAD
             LlmConfig::Google { .. } => "google",
-=======
             LlmConfig::Fireworks { .. } => "fireworks",
->>>>>>> 264361db
             LlmConfig::Custom { provider_type, .. } => provider_type,
         }
     }
@@ -237,11 +238,8 @@
             LlmConfig::Ollama { model, .. } => model,
             LlmConfig::Perplexity { model, .. } => model,
             LlmConfig::OpenRouter { model, .. } => model,
-<<<<<<< HEAD
             LlmConfig::Google { model, .. } => model,
-=======
             LlmConfig::Fireworks { model, .. } => model,
->>>>>>> 264361db
             LlmConfig::Custom { config, .. } => config
                 .get("model")
                 .and_then(|v| v.as_str())
