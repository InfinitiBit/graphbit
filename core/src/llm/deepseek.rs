//! `DeepSeek` LLM provider implementation

use crate::errors::{GraphBitError, GraphBitResult};
use crate::llm::providers::LlmProviderTrait;
use crate::llm::{
    FinishReason, LlmMessage, LlmRequest, LlmResponse, LlmRole, LlmTool, LlmToolCall, LlmUsage,
};
use async_trait::async_trait;
use reqwest::Client;
use serde::{Deserialize, Serialize};

/// `DeepSeek` API provider
pub struct DeepSeekProvider {
    client: Client,
    api_key: String,
    model: String,
    base_url: String,
}

impl DeepSeekProvider {
    /// Create a new `DeepSeek` provider
    pub fn new(api_key: String, model: String) -> GraphBitResult<Self> {
        // Optimized client with connection pooling for better performance
        let client = Client::builder()
            .timeout(std::time::Duration::from_secs(60))
            .pool_max_idle_per_host(10) // Increased connection pool size
            .pool_idle_timeout(std::time::Duration::from_secs(30))
            .tcp_keepalive(std::time::Duration::from_secs(60))
            .build()
            .map_err(|e| {
                GraphBitError::llm_provider(
                    "deepseek",
                    format!("Failed to create HTTP client: {e}"),
                )
            })?;
        let base_url = "https://api.deepseek.com/v1".to_string();

        Ok(Self {
            client,
            api_key,
            model,
            base_url,
        })
    }

    /// Create a new `DeepSeek` provider with custom base URL
    pub fn with_base_url(api_key: String, model: String, base_url: String) -> GraphBitResult<Self> {
        // Use same optimized client settings
        let client = Client::builder()
            .timeout(std::time::Duration::from_secs(60))
            .pool_max_idle_per_host(10)
            .pool_idle_timeout(std::time::Duration::from_secs(30))
            .tcp_keepalive(std::time::Duration::from_secs(60))
            .build()
            .map_err(|e| {
                GraphBitError::llm_provider(
                    "deepseek",
                    format!("Failed to create HTTP client: {e}"),
                )
            })?;

        Ok(Self {
            client,
            api_key,
            model,
            base_url,
        })
    }

<<<<<<< HEAD
    /// Convert GraphBit message to DeepSeek message format
    fn convert_message(message: &LlmMessage) -> DeepSeekMessage {
=======
    /// Convert `GraphBit` message to `DeepSeek` message format
    fn convert_message(&self, message: &LlmMessage) -> DeepSeekMessage {
>>>>>>> 28115725
        DeepSeekMessage {
            role: match message.role {
                LlmRole::User => "user".to_string(),
                LlmRole::Assistant => "assistant".to_string(),
                LlmRole::System => "system".to_string(),
                LlmRole::Tool => "tool".to_string(),
            },
            content: message.content.clone(),
            tool_calls: if message.tool_calls.is_empty() {
                None
            } else {
                Some(
                    message
                        .tool_calls
                        .iter()
                        .map(|tc| DeepSeekToolCall {
                            id: tc.id.clone(),
                            r#type: "function".to_string(),
                            function: DeepSeekFunction {
                                name: tc.name.clone(),
                                arguments: tc.parameters.to_string(),
                            },
                        })
                        .collect(),
                )
            },
        }
    }

<<<<<<< HEAD
    /// Convert GraphBit tool to DeepSeek tool format
    fn convert_tool(tool: &LlmTool) -> DeepSeekTool {
=======
    /// Convert `GraphBit` tool to `DeepSeek` tool format
    fn convert_tool(&self, tool: &LlmTool) -> DeepSeekTool {
>>>>>>> 28115725
        DeepSeekTool {
            r#type: "function".to_string(),
            function: DeepSeekFunctionDef {
                name: tool.name.clone(),
                description: tool.description.clone(),
                parameters: tool.parameters.clone(),
            },
        }
    }

    /// Parse `DeepSeek` response to `GraphBit` response
    fn parse_response(&self, response: DeepSeekResponse) -> GraphBitResult<LlmResponse> {
        let choice = response
            .choices
            .into_iter()
            .next()
            .ok_or_else(|| GraphBitError::llm_provider("deepseek", "No choices in response"))?;

        let content = choice.message.content;
        let tool_calls = choice
            .message
            .tool_calls
            .unwrap_or_default()
            .into_iter()
            .map(|tc| LlmToolCall {
                id: tc.id,
                name: tc.function.name,
                parameters: serde_json::from_str(&tc.function.arguments).unwrap_or_default(),
            })
            .collect();

        let finish_reason = match choice.finish_reason.as_deref() {
            Some("stop") => FinishReason::Stop,
            Some("length") => FinishReason::Length,
            Some("tool_calls") => FinishReason::ToolCalls,
            Some("content_filter") => FinishReason::ContentFilter,
            Some(other) => FinishReason::Other(other.to_string()),
            None => FinishReason::Stop,
        };

        let usage = LlmUsage::new(
            response.usage.prompt_tokens,
            response.usage.completion_tokens,
        );

        Ok(LlmResponse::new(content, &self.model)
            .with_tool_calls(tool_calls)
            .with_usage(usage)
            .with_finish_reason(finish_reason)
            .with_id(response.id))
    }
}

#[async_trait]
impl LlmProviderTrait for DeepSeekProvider {
    fn provider_name(&self) -> &str {
        "deepseek"
    }

    fn model_name(&self) -> &str {
        &self.model
    }

    async fn complete(&self, request: LlmRequest) -> GraphBitResult<LlmResponse> {
        let url = format!("{}/chat/completions", self.base_url);

        let messages: Vec<DeepSeekMessage> = request
            .messages
            .iter()
            .map(|m| Self::convert_message(m))
            .collect();

        let tools: Option<Vec<DeepSeekTool>> = if request.tools.is_empty() {
            None
        } else {
            Some(
                request
                    .tools
                    .iter()
                    .map(|t| Self::convert_tool(t))
                    .collect(),
            )
        };

        let body = DeepSeekRequest {
            model: self.model.clone(),
            messages,
            max_tokens: request.max_tokens,
            temperature: request.temperature,
            top_p: request.top_p,
            tools: tools.clone(),
            tool_choice: if tools.is_some() {
                Some("auto".to_string())
            } else {
                None
            },
        };

        // Add extra parameters
        let mut request_json = serde_json::to_value(&body)?;
        if let serde_json::Value::Object(ref mut map) = request_json {
            for (key, value) in request.extra_params {
                map.insert(key, value);
            }
        }

        let response = self
            .client
            .post(&url)
            .header("Authorization", format!("Bearer {}", self.api_key))
            .header("Content-Type", "application/json")
            .json(&request_json)
            .send()
            .await
            .map_err(|e| GraphBitError::llm_provider("deepseek", format!("Request failed: {e}")))?;

        if !response.status().is_success() {
            let error_text = response
                .text()
                .await
                .unwrap_or_else(|_| "Unknown error".to_string());
            return Err(GraphBitError::llm_provider(
                "deepseek",
                format!("API error: {error_text}"),
            ));
        }

        let deepseek_response: DeepSeekResponse = response.json().await.map_err(|e| {
            GraphBitError::llm_provider("deepseek", format!("Failed to parse response: {e}"))
        })?;

        self.parse_response(deepseek_response)
    }

    fn supports_function_calling(&self) -> bool {
        // `DeepSeek` models support function calling
        matches!(
            self.model.as_str(),
            "deepseek-chat" | "deepseek-coder" | "deepseek-reasoner"
        ) || self.model.starts_with("deepseek-")
    }

    fn max_context_length(&self) -> Option<u32> {
        match self.model.as_str() {
            "deepseek-chat" => Some(128_000),
            "deepseek-coder" => Some(128_000),
            "deepseek-reasoner" => Some(128_000),
            _ if self.model.starts_with("deepseek-") => Some(128_000),
            _ => None,
        }
    }

    fn cost_per_token(&self) -> Option<(f64, f64)> {
        // Cost per token in USD (input, output) - `DeepSeek` is very competitive
        match self.model.as_str() {
            "deepseek-chat" => Some((0.000_000_14, 0.000_000_28)), // $0.14/$0.28 per 1M tokens
            "deepseek-coder" => Some((0.000_000_14, 0.000_000_28)), // $0.14/$0.28 per 1M tokens
            "deepseek-reasoner" => Some((0.000_000_55, 0.000_002_2)), // $0.55/$2.19 per 1M tokens
            _ if self.model.starts_with("deepseek-") => Some((0.000_000_14, 0.000_000_28)),
            _ => None,
        }
    }
}

// `DeepSeek` API types (similar to `OpenAI` since `DeepSeek` follows `OpenAI` API format)
#[derive(Debug, Serialize)]
struct DeepSeekRequest {
    model: String,
    messages: Vec<DeepSeekMessage>,
    #[serde(skip_serializing_if = "Option::is_none")]
    max_tokens: Option<u32>,
    #[serde(skip_serializing_if = "Option::is_none")]
    temperature: Option<f32>,
    #[serde(skip_serializing_if = "Option::is_none")]
    top_p: Option<f32>,
    #[serde(skip_serializing_if = "Option::is_none")]
    tools: Option<Vec<DeepSeekTool>>,
    #[serde(skip_serializing_if = "Option::is_none")]
    tool_choice: Option<String>,
}

#[derive(Debug, Serialize, Deserialize)]
struct DeepSeekMessage {
    role: String,
    content: String,
    #[serde(skip_serializing_if = "Option::is_none")]
    tool_calls: Option<Vec<DeepSeekToolCall>>,
}

#[derive(Debug, Serialize, Deserialize)]
struct DeepSeekToolCall {
    id: String,
    r#type: String,
    function: DeepSeekFunction,
}

#[derive(Debug, Serialize, Deserialize)]
struct DeepSeekFunction {
    name: String,
    arguments: String,
}

#[derive(Debug, Clone, Serialize)]
struct DeepSeekTool {
    r#type: String,
    function: DeepSeekFunctionDef,
}

#[derive(Debug, Clone, Serialize)]
struct DeepSeekFunctionDef {
    name: String,
    description: String,
    parameters: serde_json::Value,
}

#[derive(Debug, Deserialize)]
struct DeepSeekResponse {
    id: String,
    choices: Vec<DeepSeekChoice>,
    usage: DeepSeekUsage,
}

#[derive(Debug, Deserialize)]
struct DeepSeekChoice {
    message: DeepSeekMessage,
    finish_reason: Option<String>,
}

#[derive(Debug, Deserialize)]
struct DeepSeekUsage {
    prompt_tokens: u32,
    completion_tokens: u32,
}<|MERGE_RESOLUTION|>--- conflicted
+++ resolved
@@ -67,13 +67,8 @@
         })
     }
 
-<<<<<<< HEAD
-    /// Convert GraphBit message to DeepSeek message format
+    /// Convert `GraphBit` message to `DeepSeek` message format
     fn convert_message(message: &LlmMessage) -> DeepSeekMessage {
-=======
-    /// Convert `GraphBit` message to `DeepSeek` message format
-    fn convert_message(&self, message: &LlmMessage) -> DeepSeekMessage {
->>>>>>> 28115725
         DeepSeekMessage {
             role: match message.role {
                 LlmRole::User => "user".to_string(),
@@ -103,13 +98,8 @@
         }
     }
 
-<<<<<<< HEAD
-    /// Convert GraphBit tool to DeepSeek tool format
+    /// Convert `GraphBit` tool to `DeepSeek` tool format
     fn convert_tool(tool: &LlmTool) -> DeepSeekTool {
-=======
-    /// Convert `GraphBit` tool to `DeepSeek` tool format
-    fn convert_tool(&self, tool: &LlmTool) -> DeepSeekTool {
->>>>>>> 28115725
         DeepSeekTool {
             r#type: "function".to_string(),
             function: DeepSeekFunctionDef {
