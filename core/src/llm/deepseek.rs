--- conflicted
+++ resolved
@@ -68,11 +68,7 @@
     }
 
     /// Convert `GraphBit` message to `DeepSeek` message format
-<<<<<<< HEAD
-    fn convert_message(&self, message: &LlmMessage) -> DeepSeekMessage {
-=======
     fn convert_message(message: &LlmMessage) -> DeepSeekMessage {
->>>>>>> 4ba8975f
         DeepSeekMessage {
             role: match message.role {
                 LlmRole::User => "user".to_string(),
@@ -103,11 +99,7 @@
     }
 
     /// Convert `GraphBit` tool to `DeepSeek` tool format
-<<<<<<< HEAD
-    fn convert_tool(&self, tool: &LlmTool) -> DeepSeekTool {
-=======
     fn convert_tool(tool: &LlmTool) -> DeepSeekTool {
->>>>>>> 4ba8975f
         DeepSeekTool {
             r#type: "function".to_string(),
             function: DeepSeekFunctionDef {
