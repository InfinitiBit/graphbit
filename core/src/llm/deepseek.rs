//! `DeepSeek` LLM provider implementation

use crate::errors::{GraphBitError, GraphBitResult};
use crate::llm::providers::LlmProviderTrait;
use crate::llm::{
    FinishReason, LlmMessage, LlmRequest, LlmResponse, LlmRole, LlmTool, LlmToolCall, LlmUsage,
};
use async_trait::async_trait;
use reqwest::Client;
use serde::{Deserialize, Serialize};

/// `DeepSeek` API provider
pub struct DeepSeekProvider {
    client: Client,
    api_key: String,
    model: String,
    base_url: String,
}

impl DeepSeekProvider {
    /// Create a new `DeepSeek` provider
    pub fn new(api_key: String, model: String) -> GraphBitResult<Self> {
        // Optimized client with connection pooling for better performance
        let client = Client::builder()
            .timeout(std::time::Duration::from_secs(60))
            .pool_max_idle_per_host(10) // Increased connection pool size
            .pool_idle_timeout(std::time::Duration::from_secs(30))
            .tcp_keepalive(std::time::Duration::from_secs(60))
            .build()
            .map_err(|e| {
                GraphBitError::llm_provider(
                    "deepseek",
                    format!("Failed to create HTTP client: {e}"),
                )
            })?;
        let base_url = "https://api.deepseek.com/v1".to_string();

        Ok(Self {
            client,
            api_key,
            model,
            base_url,
        })
    }

    /// Create a new `DeepSeek` provider with custom base URL
    pub fn with_base_url(api_key: String, model: String, base_url: String) -> GraphBitResult<Self> {
        // Use same optimized client settings
        let client = Client::builder()
            .timeout(std::time::Duration::from_secs(60))
            .pool_max_idle_per_host(10)
            .pool_idle_timeout(std::time::Duration::from_secs(30))
            .tcp_keepalive(std::time::Duration::from_secs(60))
            .build()
            .map_err(|e| {
                GraphBitError::llm_provider(
                    "deepseek",
                    format!("Failed to create HTTP client: {e}"),
                )
            })?;

        Ok(Self {
            client,
            api_key,
            model,
            base_url,
        })
    }

<<<<<<< HEAD
    /// Convert GraphBit message to DeepSeek message format
=======
    /// Convert `GraphBit` message to `DeepSeek` message format
>>>>>>> e34cce25
    fn convert_message(message: &LlmMessage) -> DeepSeekMessage {
        DeepSeekMessage {
            role: match message.role {
                LlmRole::User => "user".to_string(),
                LlmRole::Assistant => "assistant".to_string(),
                LlmRole::System => "system".to_string(),
                LlmRole::Tool => "tool".to_string(),
            },
            content: message.content.clone(),
            tool_calls: if message.tool_calls.is_empty() {
                None
            } else {
                Some(
                    message
                        .tool_calls
                        .iter()
                        .map(|tc| DeepSeekToolCall {
                            id: tc.id.clone(),
                            r#type: "function".to_string(),
                            function: DeepSeekFunction {
                                name: tc.name.clone(),
                                arguments: tc.parameters.to_string(),
                            },
                        })
                        .collect(),
                )
            },
        }
    }

<<<<<<< HEAD
    /// Convert GraphBit tool to DeepSeek tool format
=======
    /// Convert `GraphBit` tool to `DeepSeek` tool format
>>>>>>> e34cce25
    fn convert_tool(tool: &LlmTool) -> DeepSeekTool {
        DeepSeekTool {
            r#type: "function".to_string(),
            function: DeepSeekFunctionDef {
                name: tool.name.clone(),
                description: tool.description.clone(),
                parameters: tool.parameters.clone(),
            },
        }
    }

    /// Parse `DeepSeek` response to `GraphBit` response
    fn parse_response(&self, response: DeepSeekResponse) -> GraphBitResult<LlmResponse> {
        let choice = response
            .choices
            .into_iter()
            .next()
            .ok_or_else(|| GraphBitError::llm_provider("deepseek", "No choices in response"))?;

        let content = choice.message.content;
        let tool_calls = choice
            .message
            .tool_calls
            .unwrap_or_default()
            .into_iter()
            .map(|tc| LlmToolCall {
                id: tc.id,
                name: tc.function.name,
                parameters: serde_json::from_str(&tc.function.arguments).unwrap_or_default(),
            })
            .collect();

        let finish_reason = match choice.finish_reason.as_deref() {
            Some("stop") => FinishReason::Stop,
            Some("length") => FinishReason::Length,
            Some("tool_calls") => FinishReason::ToolCalls,
            Some("content_filter") => FinishReason::ContentFilter,
            Some(other) => FinishReason::Other(other.to_string()),
            None => FinishReason::Stop,
        };

        let usage = LlmUsage::new(
            response.usage.prompt_tokens,
            response.usage.completion_tokens,
        );

        Ok(LlmResponse::new(content, &self.model)
            .with_tool_calls(tool_calls)
            .with_usage(usage)
            .with_finish_reason(finish_reason)
            .with_id(response.id))
    }
}

#[async_trait]
impl LlmProviderTrait for DeepSeekProvider {
    fn provider_name(&self) -> &str {
        "deepseek"
    }

    fn model_name(&self) -> &str {
        &self.model
    }

    async fn complete(&self, request: LlmRequest) -> GraphBitResult<LlmResponse> {
        let url = format!("{}/chat/completions", self.base_url);

        let messages: Vec<DeepSeekMessage> = request
            .messages
            .iter()
            .map(|m| Self::convert_message(m))
            .collect();

        let tools: Option<Vec<DeepSeekTool>> = if request.tools.is_empty() {
            None
        } else {
            Some(
                request
                    .tools
                    .iter()
                    .map(|t| Self::convert_tool(t))
                    .collect(),
            )
        };

        let body = DeepSeekRequest {
            model: self.model.clone(),
            messages,
            max_tokens: request.max_tokens,
            temperature: request.temperature,
            top_p: request.top_p,
            tools: tools.clone(),
            tool_choice: if tools.is_some() {
                Some("auto".to_string())
            } else {
                None
            },
        };

        // Add extra parameters
        let mut request_json = serde_json::to_value(&body)?;
        if let serde_json::Value::Object(ref mut map) = request_json {
            for (key, value) in request.extra_params {
                map.insert(key, value);
            }
        }

        let response = self
            .client
            .post(&url)
            .header("Authorization", format!("Bearer {}", self.api_key))
            .header("Content-Type", "application/json")
            .json(&request_json)
            .send()
            .await
            .map_err(|e| GraphBitError::llm_provider("deepseek", format!("Request failed: {e}")))?;

        if !response.status().is_success() {
            let error_text = response
                .text()
                .await
                .unwrap_or_else(|_| "Unknown error".to_string());
            return Err(GraphBitError::llm_provider(
                "deepseek",
                format!("API error: {error_text}"),
            ));
        }

        let deepseek_response: DeepSeekResponse = response.json().await.map_err(|e| {
            GraphBitError::llm_provider("deepseek", format!("Failed to parse response: {e}"))
        })?;

        self.parse_response(deepseek_response)
    }

    fn supports_function_calling(&self) -> bool {
        // `DeepSeek` models support function calling
        matches!(
            self.model.as_str(),
            "deepseek-chat" | "deepseek-coder" | "deepseek-reasoner"
        ) || self.model.starts_with("deepseek-")
    }

    fn max_context_length(&self) -> Option<u32> {
        match self.model.as_str() {
            "deepseek-chat" => Some(128_000),
            "deepseek-coder" => Some(128_000),
            "deepseek-reasoner" => Some(128_000),
            _ if self.model.starts_with("deepseek-") => Some(128_000),
            _ => None,
        }
    }

    fn cost_per_token(&self) -> Option<(f64, f64)> {
        // Cost per token in USD (input, output) - `DeepSeek` is very competitive
        match self.model.as_str() {
            "deepseek-chat" => Some((0.000_000_14, 0.000_000_28)), // $0.14/$0.28 per 1M tokens
            "deepseek-coder" => Some((0.000_000_14, 0.000_000_28)), // $0.14/$0.28 per 1M tokens
            "deepseek-reasoner" => Some((0.000_000_55, 0.000_002_2)), // $0.55/$2.19 per 1M tokens
            _ if self.model.starts_with("deepseek-") => Some((0.000_000_14, 0.000_000_28)),
            _ => None,
        }
    }
}

// `DeepSeek` API types (similar to `OpenAI` since `DeepSeek` follows `OpenAI` API format)
#[derive(Debug, Serialize)]
struct DeepSeekRequest {
    model: String,
    messages: Vec<DeepSeekMessage>,
    #[serde(skip_serializing_if = "Option::is_none")]
    max_tokens: Option<u32>,
    #[serde(skip_serializing_if = "Option::is_none")]
    temperature: Option<f32>,
    #[serde(skip_serializing_if = "Option::is_none")]
    top_p: Option<f32>,
    #[serde(skip_serializing_if = "Option::is_none")]
    tools: Option<Vec<DeepSeekTool>>,
    #[serde(skip_serializing_if = "Option::is_none")]
    tool_choice: Option<String>,
}

#[derive(Debug, Serialize, Deserialize)]
struct DeepSeekMessage {
    role: String,
    content: String,
    #[serde(skip_serializing_if = "Option::is_none")]
    tool_calls: Option<Vec<DeepSeekToolCall>>,
}

#[derive(Debug, Serialize, Deserialize)]
struct DeepSeekToolCall {
    id: String,
    r#type: String,
    function: DeepSeekFunction,
}

#[derive(Debug, Serialize, Deserialize)]
struct DeepSeekFunction {
    name: String,
    arguments: String,
}

#[derive(Debug, Clone, Serialize)]
struct DeepSeekTool {
    r#type: String,
    function: DeepSeekFunctionDef,
}

#[derive(Debug, Clone, Serialize)]
struct DeepSeekFunctionDef {
    name: String,
    description: String,
    parameters: serde_json::Value,
}

#[derive(Debug, Deserialize)]
struct DeepSeekResponse {
    id: String,
    choices: Vec<DeepSeekChoice>,
    usage: DeepSeekUsage,
}

#[derive(Debug, Deserialize)]
struct DeepSeekChoice {
    message: DeepSeekMessage,
    finish_reason: Option<String>,
}

#[derive(Debug, Deserialize)]
struct DeepSeekUsage {
    prompt_tokens: u32,
    completion_tokens: u32,
}<|MERGE_RESOLUTION|>--- conflicted
+++ resolved
@@ -67,11 +67,7 @@
         })
     }
 
-<<<<<<< HEAD
-    /// Convert GraphBit message to DeepSeek message format
-=======
     /// Convert `GraphBit` message to `DeepSeek` message format
->>>>>>> e34cce25
     fn convert_message(message: &LlmMessage) -> DeepSeekMessage {
         DeepSeekMessage {
             role: match message.role {
@@ -102,11 +98,7 @@
         }
     }
 
-<<<<<<< HEAD
-    /// Convert GraphBit tool to DeepSeek tool format
-=======
     /// Convert `GraphBit` tool to `DeepSeek` tool format
->>>>>>> e34cce25
     fn convert_tool(tool: &LlmTool) -> DeepSeekTool {
         DeepSeekTool {
             r#type: "function".to_string(),
