//! Error handling for `GraphBit` Core
//!
//! This module provides a comprehensive error handling system that covers
//! all potential failure modes in the agentic workflow framework.

use serde::{Deserialize, Serialize};
use thiserror::Error;

/// Result type alias for `GraphBit` operations
pub type GraphBitResult<T> = Result<T, GraphBitError>;

/// Comprehensive error types for the `GraphBit` framework
#[derive(Error, Debug, Clone, Serialize, Deserialize)]
pub enum GraphBitError {
    /// Configuration related errors
    #[error("Configuration error: {message}")]
    Configuration {
<<<<<<< HEAD
        /// Error message describing the configuration issue
=======
        /// Error message
>>>>>>> 84cc8052
        message: String,
    },

    /// LLM provider errors
    #[error("LLM provider error: {provider} - {message}")]
    LlmProvider {
<<<<<<< HEAD
        /// Name of the LLM provider that caused the error
        provider: String,
        /// Error message describing the issue
=======
        /// Provider name
        provider: String,
        /// Error message
>>>>>>> 84cc8052
        message: String,
    },

    /// Generic LLM errors
    #[error("LLM error: {message}")]
    Llm {
<<<<<<< HEAD
        /// Error message describing the LLM issue
=======
        /// Error message
>>>>>>> 84cc8052
        message: String,
    },

    /// Network communication errors
    #[error("Network error: {message}")]
    Network {
<<<<<<< HEAD
        /// Error message describing the network issue
=======
        /// Error message
>>>>>>> 84cc8052
        message: String,
    },

    /// JSON serialization/deserialization errors
    #[error("Serialization error: {message}")]
    Serialization {
<<<<<<< HEAD
        /// Error message describing the serialization issue
=======
        /// Error message
>>>>>>> 84cc8052
        message: String,
    },

    /// Workflow execution errors
    #[error("Workflow execution error: {message}")]
    WorkflowExecution {
<<<<<<< HEAD
        /// Error message describing the workflow execution issue
=======
        /// Error message
>>>>>>> 84cc8052
        message: String,
    },

    /// Graph structure errors
    #[error("Graph error: {message}")]
    Graph {
<<<<<<< HEAD
        /// Error message describing the graph structure issue
=======
        /// Error message
>>>>>>> 84cc8052
        message: String,
    },

    /// Agent-related errors
    #[error("Agent error: {agent_id} - {message}")]
    Agent {
<<<<<<< HEAD
        /// ID of the agent that caused the error
        agent_id: String,
        /// Error message describing the agent issue
=======
        /// Agent identifier
        agent_id: String,
        /// Error message
>>>>>>> 84cc8052
        message: String,
    },

    /// Agent not found errors
    #[error("Agent not found: {agent_id}")]
    AgentNotFound {
<<<<<<< HEAD
        /// ID of the agent that was not found
=======
        /// Agent identifier
>>>>>>> 84cc8052
        agent_id: String,
    },

    /// Type validation errors
    #[error("Validation error: {field} - {message}")]
    Validation {
<<<<<<< HEAD
        /// Name of the field that failed validation
        field: String,
        /// Error message describing the validation issue
=======
        /// Field name that failed validation
        field: String,
        /// Error message
>>>>>>> 84cc8052
        message: String,
    },

    /// Authentication and authorization errors
    #[error("Authentication error: {provider} - {message}")]
    Authentication {
<<<<<<< HEAD
        /// Name of the provider that caused the authentication error
        provider: String,
        /// Error message describing the authentication issue
=======
        /// Provider name
        provider: String,
        /// Error message
>>>>>>> 84cc8052
        message: String,
    },

    /// Rate limiting errors
    #[error("Rate limit exceeded: {provider} - retry after {retry_after_seconds}s")]
    RateLimit {
<<<<<<< HEAD
        /// Name of the provider that imposed the rate limit
        provider: String,
        /// Number of seconds to wait before retrying
=======
        /// Provider name
        provider: String,
        /// Seconds to wait before retrying
>>>>>>> 84cc8052
        retry_after_seconds: u64,
    },

    /// Generic internal errors
    #[error("Internal error: {message}")]
    Internal {
<<<<<<< HEAD
        /// Error message describing the internal issue
=======
        /// Error message
>>>>>>> 84cc8052
        message: String,
    },

    /// IO errors
    #[error("IO error: {message}")]
    Io {
<<<<<<< HEAD
        /// Error message describing the IO issue
=======
        /// Error message
>>>>>>> 84cc8052
        message: String,
    },

    /// Concurrency control errors
    #[error("Concurrency error: {message}")]
    Concurrency {
<<<<<<< HEAD
        /// Error message describing the concurrency issue
=======
        /// Error message
>>>>>>> 84cc8052
        message: String,
    },
}

impl GraphBitError {
    /// Create a new configuration error
    pub fn config(message: impl Into<String>) -> Self {
        Self::Configuration {
            message: message.into(),
        }
    }

    /// Create a new LLM provider error
    pub fn llm_provider(provider: impl Into<String>, message: impl Into<String>) -> Self {
        Self::LlmProvider {
            provider: provider.into(),
            message: message.into(),
        }
    }

    /// Create a new generic LLM error
    pub fn llm(message: impl Into<String>) -> Self {
        Self::Llm {
            message: message.into(),
        }
    }

    /// Create a new workflow execution error
    pub fn workflow_execution(message: impl Into<String>) -> Self {
        Self::WorkflowExecution {
            message: message.into(),
        }
    }

    /// Create a new graph error
    pub fn graph(message: impl Into<String>) -> Self {
        Self::Graph {
            message: message.into(),
        }
    }

    /// Create a new agent error
    pub fn agent(agent_id: impl Into<String>, message: impl Into<String>) -> Self {
        Self::Agent {
            agent_id: agent_id.into(),
            message: message.into(),
        }
    }

    /// Create a new agent not found error
    pub fn agent_not_found(agent_id: impl Into<String>) -> Self {
        Self::AgentNotFound {
            agent_id: agent_id.into(),
        }
    }

    /// Create a new validation error
    pub fn validation(field: impl Into<String>, message: impl Into<String>) -> Self {
        Self::Validation {
            field: field.into(),
            message: message.into(),
        }
    }

    /// Create a new authentication error
    pub fn authentication(provider: impl Into<String>, message: impl Into<String>) -> Self {
        Self::Authentication {
            provider: provider.into(),
            message: message.into(),
        }
    }

    /// Create a new rate limit error
    pub fn rate_limit(provider: impl Into<String>, retry_after_seconds: u64) -> Self {
        Self::RateLimit {
            provider: provider.into(),
            retry_after_seconds,
        }
    }

    /// Create a new concurrency error
    pub fn concurrency(message: impl Into<String>) -> Self {
        Self::Concurrency {
            message: message.into(),
        }
    }

    /// Check if the error is retryable
    #[must_use]
    pub fn is_retryable(&self) -> bool {
        matches!(
            self,
            GraphBitError::Network { .. }
                | GraphBitError::RateLimit { .. }
                | GraphBitError::LlmProvider { .. }
                | GraphBitError::Llm { .. }
        )
    }

    /// Get retry delay in seconds for retryable errors
    #[must_use]
    pub fn retry_delay(&self) -> Option<u64> {
        match self {
            GraphBitError::RateLimit {
                retry_after_seconds,
                ..
            } => Some(*retry_after_seconds),
            GraphBitError::Network { .. } => Some(1),
            GraphBitError::LlmProvider { .. } => Some(2),
            GraphBitError::Llm { .. } => Some(1),
            _ => None,
        }
    }
}

// Implement From traits for external error types
impl From<reqwest::Error> for GraphBitError {
    fn from(error: reqwest::Error) -> Self {
        Self::Network {
            message: error.to_string(),
        }
    }
}

impl From<serde_json::Error> for GraphBitError {
    fn from(error: serde_json::Error) -> Self {
        Self::Serialization {
            message: error.to_string(),
        }
    }
}

impl From<anyhow::Error> for GraphBitError {
    fn from(error: anyhow::Error) -> Self {
        Self::Internal {
            message: error.to_string(),
        }
    }
}

impl From<std::io::Error> for GraphBitError {
    fn from(error: std::io::Error) -> Self {
        Self::Io {
            message: error.to_string(),
        }
    }
}<|MERGE_RESOLUTION|>--- conflicted
+++ resolved
@@ -15,185 +15,115 @@
     /// Configuration related errors
     #[error("Configuration error: {message}")]
     Configuration {
-<<<<<<< HEAD
-        /// Error message describing the configuration issue
-=======
         /// Error message
->>>>>>> 84cc8052
         message: String,
     },
 
     /// LLM provider errors
     #[error("LLM provider error: {provider} - {message}")]
     LlmProvider {
-<<<<<<< HEAD
         /// Name of the LLM provider that caused the error
         provider: String,
         /// Error message describing the issue
-=======
-        /// Provider name
-        provider: String,
-        /// Error message
->>>>>>> 84cc8052
         message: String,
     },
 
     /// Generic LLM errors
     #[error("LLM error: {message}")]
     Llm {
-<<<<<<< HEAD
         /// Error message describing the LLM issue
-=======
-        /// Error message
->>>>>>> 84cc8052
         message: String,
     },
 
     /// Network communication errors
     #[error("Network error: {message}")]
     Network {
-<<<<<<< HEAD
         /// Error message describing the network issue
-=======
-        /// Error message
->>>>>>> 84cc8052
         message: String,
     },
 
     /// JSON serialization/deserialization errors
     #[error("Serialization error: {message}")]
     Serialization {
-<<<<<<< HEAD
         /// Error message describing the serialization issue
-=======
-        /// Error message
->>>>>>> 84cc8052
         message: String,
     },
 
     /// Workflow execution errors
     #[error("Workflow execution error: {message}")]
     WorkflowExecution {
-<<<<<<< HEAD
         /// Error message describing the workflow execution issue
-=======
-        /// Error message
->>>>>>> 84cc8052
         message: String,
     },
 
     /// Graph structure errors
     #[error("Graph error: {message}")]
     Graph {
-<<<<<<< HEAD
         /// Error message describing the graph structure issue
-=======
-        /// Error message
->>>>>>> 84cc8052
         message: String,
     },
 
     /// Agent-related errors
     #[error("Agent error: {agent_id} - {message}")]
     Agent {
-<<<<<<< HEAD
         /// ID of the agent that caused the error
         agent_id: String,
         /// Error message describing the agent issue
-=======
-        /// Agent identifier
-        agent_id: String,
-        /// Error message
->>>>>>> 84cc8052
         message: String,
     },
 
     /// Agent not found errors
     #[error("Agent not found: {agent_id}")]
     AgentNotFound {
-<<<<<<< HEAD
         /// ID of the agent that was not found
-=======
-        /// Agent identifier
->>>>>>> 84cc8052
         agent_id: String,
     },
 
     /// Type validation errors
     #[error("Validation error: {field} - {message}")]
     Validation {
-<<<<<<< HEAD
         /// Name of the field that failed validation
         field: String,
         /// Error message describing the validation issue
-=======
-        /// Field name that failed validation
-        field: String,
-        /// Error message
->>>>>>> 84cc8052
         message: String,
     },
 
     /// Authentication and authorization errors
     #[error("Authentication error: {provider} - {message}")]
     Authentication {
-<<<<<<< HEAD
         /// Name of the provider that caused the authentication error
         provider: String,
         /// Error message describing the authentication issue
-=======
-        /// Provider name
-        provider: String,
-        /// Error message
->>>>>>> 84cc8052
         message: String,
     },
 
     /// Rate limiting errors
     #[error("Rate limit exceeded: {provider} - retry after {retry_after_seconds}s")]
     RateLimit {
-<<<<<<< HEAD
         /// Name of the provider that imposed the rate limit
         provider: String,
         /// Number of seconds to wait before retrying
-=======
-        /// Provider name
-        provider: String,
-        /// Seconds to wait before retrying
->>>>>>> 84cc8052
         retry_after_seconds: u64,
     },
 
     /// Generic internal errors
     #[error("Internal error: {message}")]
     Internal {
-<<<<<<< HEAD
         /// Error message describing the internal issue
-=======
-        /// Error message
->>>>>>> 84cc8052
         message: String,
     },
 
     /// IO errors
     #[error("IO error: {message}")]
     Io {
-<<<<<<< HEAD
         /// Error message describing the IO issue
-=======
-        /// Error message
->>>>>>> 84cc8052
         message: String,
     },
 
     /// Concurrency control errors
     #[error("Concurrency error: {message}")]
     Concurrency {
-<<<<<<< HEAD
         /// Error message describing the concurrency issue
-=======
-        /// Error message
->>>>>>> 84cc8052
         message: String,
     },
 }
