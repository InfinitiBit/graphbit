//! Embeddings support for `GraphBit`
//!
//! This module provides a unified interface for working with different
//! embedding providers including `HuggingFace` and `OpenAI`.

use crate::errors::{GraphBitError, GraphBitResult};
use async_trait::async_trait;
use serde::{Deserialize, Serialize};
use std::collections::HashMap;
use std::sync::Arc;

/// Configuration for embedding providers
#[derive(Debug, Clone, Serialize, Deserialize)]
pub struct EmbeddingConfig {
    /// Provider type (e.g., "openai", "huggingface")
    pub provider: EmbeddingProvider,
    /// API key for the provider
    pub api_key: String,
    /// Model name to use for embeddings
    pub model: String,
    /// Base URL for the API (optional, for custom endpoints)
    pub base_url: Option<String>,
    /// Request timeout in seconds
    pub timeout_seconds: Option<u64>,
    /// Maximum batch size for processing multiple texts
    pub max_batch_size: Option<usize>,
    /// Additional provider-specific parameters
    pub extra_params: HashMap<String, serde_json::Value>,
}

/// Supported embedding providers
#[derive(Debug, Clone, Serialize, Deserialize, PartialEq)]
#[serde(rename_all = "lowercase")]
pub enum EmbeddingProvider {
    /// `OpenAI` embedding provider
    OpenAI,
    /// `HuggingFace` embedding provider
    HuggingFace,
}

/// Request for generating embeddings
#[derive(Debug, Clone, Serialize, Deserialize)]
pub struct EmbeddingRequest {
    /// Text(s) to generate embeddings for
    pub input: EmbeddingInput,
    /// Optional user identifier for tracking
    pub user: Option<String>,
    /// Model-specific parameters
    pub params: HashMap<String, serde_json::Value>,
}

/// Input for embedding generation
#[derive(Debug, Clone, Serialize, Deserialize)]
#[serde(untagged)]
pub enum EmbeddingInput {
    /// Single text input
    Single(String),
    /// Multiple text inputs
    Multiple(Vec<String>),
}

impl EmbeddingInput {
    /// Get the texts as a vector
    #[must_use]
    pub fn as_texts(&self) -> Vec<&str> {
        match self {
            EmbeddingInput::Single(text) => vec![text.as_str()],
            EmbeddingInput::Multiple(texts) => texts.iter().map(|s| s.as_str()).collect(),
        }
    }

    /// Get the number of texts
    #[must_use]
    pub fn len(&self) -> usize {
        match self {
            EmbeddingInput::Single(_) => 1,
            EmbeddingInput::Multiple(texts) => texts.len(),
        }
    }

    /// Check if empty
    #[must_use]
    pub fn is_empty(&self) -> bool {
        match self {
            EmbeddingInput::Single(text) => text.is_empty(),
            EmbeddingInput::Multiple(texts) => texts.is_empty(),
        }
    }
}

/// Response from embedding generation
#[derive(Debug, Clone, Serialize, Deserialize)]
pub struct EmbeddingResponse {
    /// Generated embeddings
    pub embeddings: Vec<Vec<f32>>,
    /// Model used for generation
    pub model: String,
    /// Usage statistics
    pub usage: EmbeddingUsage,
    /// Provider-specific metadata
    pub metadata: HashMap<String, serde_json::Value>,
}

/// Usage statistics for embedding generation
#[derive(Debug, Clone, Serialize, Deserialize)]
pub struct EmbeddingUsage {
    /// Number of tokens processed
    pub prompt_tokens: u32,
    /// Total number of tokens
    pub total_tokens: u32,
}

/// Batch request for processing multiple embedding requests
#[derive(Debug, Clone, Serialize, Deserialize)]
pub struct EmbeddingBatchRequest {
    /// Multiple embedding requests
    pub requests: Vec<EmbeddingRequest>,
    /// Maximum concurrent requests
    pub max_concurrency: Option<usize>,
    /// Timeout for the entire batch in milliseconds
    pub timeout_ms: Option<u64>,
}

/// Batch response for multiple embedding requests
#[derive(Debug, Clone, Serialize, Deserialize)]
pub struct EmbeddingBatchResponse {
    /// Responses corresponding to the requests
    pub responses: Vec<Result<EmbeddingResponse, GraphBitError>>,
    /// Total processing time in milliseconds
    pub total_duration_ms: u64,
    /// Batch processing statistics
    pub stats: EmbeddingBatchStats,
}

/// Statistics for batch processing
#[derive(Debug, Clone, Serialize, Deserialize)]
pub struct EmbeddingBatchStats {
    /// Number of successful requests
    pub successful_requests: usize,
    /// Number of failed requests
    pub failed_requests: usize,
    /// Average response time per request
    pub avg_response_time_ms: f64,
    /// Total embeddings generated
    pub total_embeddings: usize,
    /// Total tokens processed
    pub total_tokens: u32,
}

/// Trait for embedding providers
#[async_trait]
pub trait EmbeddingProviderTrait: Send + Sync {
    /// Generate embeddings for the given request
    async fn generate_embeddings(
        &self,
        request: EmbeddingRequest,
    ) -> GraphBitResult<EmbeddingResponse>;

    /// Get the provider name
    fn provider_name(&self) -> &str;

    /// Get the model name
    fn model_name(&self) -> &str;

    /// Get embedding dimensions for this model
    async fn get_embedding_dimensions(&self) -> GraphBitResult<usize>;

    /// Check if the provider supports batch processing
    fn supports_batch(&self) -> bool {
        true
    }

    /// Get maximum batch size supported by the provider
    fn max_batch_size(&self) -> usize {
        100
    }

    /// Validate the configuration
    fn validate_config(&self) -> GraphBitResult<()> {
        Ok(())
    }
}

/// `OpenAI` embedding provider
#[derive(Debug, Clone)]
pub struct OpenAIEmbeddingProvider {
    config: EmbeddingConfig,
    client: reqwest::Client,
}

impl OpenAIEmbeddingProvider {
    /// Create a new `OpenAI` embedding provider
    pub fn new(config: EmbeddingConfig) -> GraphBitResult<Self> {
        if config.provider != EmbeddingProvider::OpenAI {
            return Err(GraphBitError::config(
                "Invalid provider type for OpenAI".to_string(),
            ));
        }

        let client = reqwest::Client::builder()
            .timeout(std::time::Duration::from_secs(
                config.timeout_seconds.unwrap_or(30),
            ))
            .build()
            .map_err(|e| GraphBitError::llm(format!("Failed to create HTTP client: {e}")))?;

        Ok(Self { config, client })
    }

    /// Get the API base URL
    fn base_url(&self) -> &str {
        self.config
            .base_url
            .as_deref()
            .unwrap_or("https://api.openai.com/v1")
    }
}

#[async_trait]
impl EmbeddingProviderTrait for OpenAIEmbeddingProvider {
    async fn generate_embeddings(
        &self,
        request: EmbeddingRequest,
    ) -> GraphBitResult<EmbeddingResponse> {
        let url = format!("{}/embeddings", self.base_url());

        let input = match &request.input {
            EmbeddingInput::Single(text) => serde_json::Value::String(text.clone()),
            EmbeddingInput::Multiple(texts) => serde_json::Value::Array(
                texts
                    .iter()
                    .map(|t| serde_json::Value::String(t.clone()))
                    .collect(),
            ),
        };

        let mut body = serde_json::json!({
            "model": self.config.model,
            "input": input,
        });

        // Add user if provided
        if let Some(user) = &request.user {
            body["user"] = serde_json::Value::String(user.clone());
        }

        // Add extra parameters
        for (key, value) in &request.params {
            body[key] = value.clone();
        }

        let response = self
            .client
            .post(&url)
            .header("Authorization", format!("Bearer {}", self.config.api_key))
            .header("Content-Type", "application/json")
            .json(&body)
            .send()
            .await
            .map_err(|e| GraphBitError::llm(format!("Failed to send request to OpenAI: {e}")))?;

        if !response.status().is_success() {
            let error_text = response
                .text()
                .await
                .unwrap_or_else(|_| "Unknown error".to_string());
            return Err(GraphBitError::llm(format!(
                "OpenAI API error: {error_text}"
            )));
        }

        let response_json: serde_json::Value = response
            .json()
            .await
            .map_err(|e| GraphBitError::llm(format!("Failed to parse OpenAI response: {e}")))?;

        // Parse embeddings
        let embeddings_data = response_json["data"]
            .as_array()
            .ok_or_else(|| GraphBitError::llm("Invalid response format from OpenAI".to_string()))?;

        let mut embeddings = Vec::new();
        for item in embeddings_data {
            let embedding_array = item["embedding"]
                .as_array()
                .ok_or_else(|| GraphBitError::llm("Invalid embedding format".to_string()))?;

            let embedding: Vec<f32> = embedding_array
                .iter()
                .map(|v| v.as_f64().unwrap_or(0.0) as f32)
                .collect();

            embeddings.push(embedding);
        }

        // Parse usage
        let usage_data = &response_json["usage"];
        let usage = EmbeddingUsage {
            prompt_tokens: usage_data["prompt_tokens"].as_u64().unwrap_or(0) as u32,
            total_tokens: usage_data["total_tokens"].as_u64().unwrap_or(0) as u32,
        };

        Ok(EmbeddingResponse {
            embeddings,
            model: response_json["model"]
                .as_str()
                .unwrap_or(&self.config.model)
                .to_string(),
            usage,
            metadata: HashMap::new(),
        })
    }

    fn provider_name(&self) -> &str {
        "openai"
    }

    fn model_name(&self) -> &str {
        &self.config.model
    }

    async fn get_embedding_dimensions(&self) -> GraphBitResult<usize> {
        // Common `OpenAI` embedding dimensions
        match self.config.model.as_str() {
            "text-embedding-ada-002" => Ok(1536),
            "text-embedding-3-small" => Ok(1536),
            "text-embedding-3-large" => Ok(3072),
            _ => {
                // Make a test request to determine dimensions
                let test_request = EmbeddingRequest {
                    input: EmbeddingInput::Single("test".to_string()),
                    user: None,
                    params: HashMap::new(),
                };
                let response = self.generate_embeddings(test_request).await?;
                Ok(response.embeddings.first().map(|e| e.len()).unwrap_or(1536))
            }
        }
    }

    fn max_batch_size(&self) -> usize {
        2048 // `OpenAI`'s current limit
    }
}

/// `HuggingFace` embedding provider
#[derive(Debug, Clone)]
pub struct HuggingFaceEmbeddingProvider {
    config: EmbeddingConfig,
    client: reqwest::Client,
}

impl HuggingFaceEmbeddingProvider {
    /// Create a new `HuggingFace` embedding provider
    pub fn new(config: EmbeddingConfig) -> GraphBitResult<Self> {
        if config.provider != EmbeddingProvider::HuggingFace {
            return Err(GraphBitError::config(
                "Invalid provider type for HuggingFace".to_string(),
            ));
        }

        let client = reqwest::Client::builder()
            .timeout(std::time::Duration::from_secs(
                config.timeout_seconds.unwrap_or(60),
            ))
            .build()
            .map_err(|e| GraphBitError::llm(format!("Failed to create HTTP client: {e}")))?;

        Ok(Self { config, client })
    }

    /// Get the API base URL
    fn base_url(&self) -> String {
        self.config
            .base_url
            .as_deref()
            .map(|url| url.to_string())
            .unwrap_or_else(|| {
                format!(
                    "https://api-inference.huggingface.co/models/{}",
                    self.config.model
                )
            })
    }
}

#[async_trait]
impl EmbeddingProviderTrait for HuggingFaceEmbeddingProvider {
    async fn generate_embeddings(
        &self,
        request: EmbeddingRequest,
    ) -> GraphBitResult<EmbeddingResponse> {
        let url = self.base_url();

        let inputs = request.input.as_texts();

        let mut body = serde_json::json!({
            "inputs": inputs,
        });

        // Add extra parameters
        let mut options = serde_json::Map::new();
        for (key, value) in &request.params {
            options.insert(key.clone(), value.clone());
        }

        if !options.is_empty() {
            body["options"] = serde_json::Value::Object(options);
        }

        let response = self
            .client
            .post(&url)
            .header("Authorization", format!("Bearer {}", self.config.api_key))
            .header("Content-Type", "application/json")
            .json(&body)
            .send()
            .await
            .map_err(|e| {
                GraphBitError::llm(format!("Failed to send request to HuggingFace: {e}"))
            })?;

        if !response.status().is_success() {
            let error_text = response
                .text()
                .await
                .unwrap_or_else(|_| "Unknown error".to_string());
            return Err(GraphBitError::llm(format!(
                "HuggingFace API error: {error_text}"
            )));
        }

        let response_json: serde_json::Value = response.json().await.map_err(|e| {
            GraphBitError::llm(format!("Failed to parse HuggingFace response: {e}"))
        })?;

        // Parse embeddings - `HuggingFace` returns arrays directly
        let embeddings: Vec<Vec<f32>> = if response_json.is_array() {
            response_json
                .as_array()
                .unwrap()
                .iter()
                .map(|item| {
                    if item.is_array() {
                        // Single embedding (2D array)
                        item.as_array()
                            .unwrap()
                            .iter()
                            .map(|v| v.as_f64().unwrap_or(0.0) as f32)
                            .collect()
                    } else {
                        // Multiple embeddings (3D array) - take first dimension
                        vec![]
                    }
                })
                .filter(|v| !v.is_empty())
                .collect()
        } else {
            return Err(GraphBitError::llm(
                "Unexpected response format from HuggingFace".to_string(),
            ));
        };

        // Estimate token usage (`HuggingFace` doesn't provide this)
        let total_chars: usize = inputs.iter().map(|s| s.len()).sum();
        let estimated_tokens = (total_chars / 4) as u32; // Rough estimate

        let usage = EmbeddingUsage {
            prompt_tokens: estimated_tokens,
            total_tokens: estimated_tokens,
        };

        Ok(EmbeddingResponse {
            embeddings,
            model: self.config.model.clone(),
            usage,
            metadata: HashMap::new(),
        })
    }

    fn provider_name(&self) -> &str {
        "huggingface"
    }

    fn model_name(&self) -> &str {
        &self.config.model
    }

    async fn get_embedding_dimensions(&self) -> GraphBitResult<usize> {
        // Make a test request to determine dimensions
        let test_request = EmbeddingRequest {
            input: EmbeddingInput::Single("test".to_string()),
            user: None,
            params: HashMap::new(),
        };
        let response = self.generate_embeddings(test_request).await?;
        Ok(response.embeddings.first().map(|e| e.len()).unwrap_or(768))
    }

    fn max_batch_size(&self) -> usize {
        100 // Conservative default for `HuggingFace`
    }
}

/// Factory for creating embedding providers
pub struct EmbeddingProviderFactory;

impl EmbeddingProviderFactory {
    /// Create an embedding provider from configuration
    pub fn create_provider(
        config: EmbeddingConfig,
    ) -> GraphBitResult<Box<dyn EmbeddingProviderTrait>> {
        match config.provider {
            EmbeddingProvider::OpenAI => {
                let provider = OpenAIEmbeddingProvider::new(config)?;
                Ok(Box::new(provider))
            }
            EmbeddingProvider::HuggingFace => {
                let provider = HuggingFaceEmbeddingProvider::new(config)?;
                Ok(Box::new(provider))
            }
        }
    }
}

/// Embedding service for high-level operations
pub struct EmbeddingService {
    provider: Box<dyn EmbeddingProviderTrait>,
    config: EmbeddingConfig,
    max_concurrency: usize,
    current_requests: Arc<std::sync::atomic::AtomicUsize>,
}

impl EmbeddingService {
    /// Create a new embedding service
    pub fn new(config: EmbeddingConfig) -> GraphBitResult<Self> {
        let max_concurrency = config.max_batch_size.unwrap_or(10);
        let provider = EmbeddingProviderFactory::create_provider(config.clone())?;

        Ok(Self {
            provider,
            config,
            max_concurrency,
            current_requests: Arc::new(std::sync::atomic::AtomicUsize::new(0)),
        })
    }

    /// Generate embeddings for a single text
    pub async fn embed_text(&self, text: &str) -> GraphBitResult<Vec<f32>> {
        let request = EmbeddingRequest {
            input: EmbeddingInput::Single(text.to_string()),
            user: None,
            params: HashMap::new(),
        };

        let response = self.provider.generate_embeddings(request).await?;

        response
            .embeddings
            .into_iter()
            .next()
            .ok_or_else(|| GraphBitError::llm("No embeddings returned".to_string()))
    }

    /// Generate embeddings for multiple texts
    pub async fn embed_texts(&self, texts: &[String]) -> GraphBitResult<Vec<Vec<f32>>> {
        let request = EmbeddingRequest {
            input: EmbeddingInput::Multiple(texts.to_vec()),
            user: None,
            params: HashMap::new(),
        };

        let response = self.provider.generate_embeddings(request).await?;
        Ok(response.embeddings)
    }

    /// Process a batch of embedding requests with lock-free concurrency control
    pub async fn process_batch(
        &self,
        batch: EmbeddingBatchRequest,
    ) -> GraphBitResult<EmbeddingBatchResponse> {
        let start_time = std::time::Instant::now();
        let max_concurrency = batch.max_concurrency.unwrap_or(self.max_concurrency);

        let mut tasks = Vec::with_capacity(batch.requests.len());
        let current_requests = Arc::clone(&self.current_requests);

        for request in batch.requests {
            let config = self.config.clone();
            let current_requests = Arc::clone(&current_requests);

            let task = tokio::spawn(async move {
                // Wait for available slot using atomic operations (no semaphore bottleneck)
                loop {
                    let current = current_requests.load(std::sync::atomic::Ordering::Acquire);
                    if current < max_concurrency {
                        match current_requests.compare_exchange(
                            current,
                            current + 1,
                            std::sync::atomic::Ordering::AcqRel,
                            std::sync::atomic::Ordering::Acquire,
                        ) {
                            Ok(_) => break,     // Successfully acquired slot
                            Err(_) => continue, // Retry
                        }
                    }
<<<<<<< HEAD
                    // Brief yield to avoid busy waiting
=======
>>>>>>> e34cce25
                    tokio::task::yield_now().await;
                }

                // Execute the request
                let result = async {
                    let provider = EmbeddingProviderFactory::create_provider(config)?;
                    provider.generate_embeddings(request).await
                }
                .await;

                // Release slot
                current_requests.fetch_sub(1, std::sync::atomic::Ordering::AcqRel);

                result
            });

            tasks.push(task);
        }

        // Wait for all tasks with optional timeout
        let responses = if let Some(timeout_ms) = batch.timeout_ms {
            let timeout_duration = tokio::time::Duration::from_millis(timeout_ms);
            match tokio::time::timeout(timeout_duration, futures::future::join_all(tasks)).await {
                Ok(results) => results,
                Err(_) => return Err(GraphBitError::llm("Batch request timed out".to_string())),
            }
        } else {
            futures::future::join_all(tasks).await
        };

        // Process results
        let mut successful = 0;
        let mut failed = 0;
        let mut total_embeddings = 0;
        let mut total_tokens = 0;

        let final_responses: Vec<Result<EmbeddingResponse, GraphBitError>> = responses
            .into_iter()
            .map(|task_result| match task_result {
                Ok(embedding_result) => match embedding_result {
                    Ok(response) => {
                        successful += 1;
                        total_embeddings += response.embeddings.len();
                        total_tokens += response.usage.total_tokens;
                        Ok(response)
                    }
                    Err(e) => {
                        failed += 1;
                        Err(e)
                    }
                },
                Err(e) => {
                    failed += 1;
                    Err(GraphBitError::llm(format!("Task execution failed: {e}")))
                }
            })
            .collect();

        let total_duration_ms = start_time.elapsed().as_millis() as u64;
        let avg_response_time_ms = if total_duration_ms > 0 && successful > 0 {
            total_duration_ms as f64 / successful as f64
        } else {
            0.0
        };

        Ok(EmbeddingBatchResponse {
            responses: final_responses,
            total_duration_ms,
            stats: EmbeddingBatchStats {
                successful_requests: successful,
                failed_requests: failed,
                avg_response_time_ms,
                total_embeddings,
                total_tokens,
            },
        })
    }

    /// Calculate cosine similarity between two embeddings
    pub fn cosine_similarity(a: &[f32], b: &[f32]) -> GraphBitResult<f32> {
        if a.len() != b.len() {
            return Err(GraphBitError::validation(
                "dimensions".to_string(),
                "Embedding dimensions must match".to_string(),
            ));
        }

        let dot_product: f32 = a.iter().zip(b.iter()).map(|(x, y)| x * y).sum();
        let norm_a: f32 = a.iter().map(|x| x * x).sum::<f32>().sqrt();
        let norm_b: f32 = b.iter().map(|x| x * x).sum::<f32>().sqrt();

        if norm_a == 0.0 || norm_b == 0.0 {
            return Ok(0.0);
        }

        Ok(dot_product / (norm_a * norm_b))
    }

    /// Get embedding dimensions for the current provider
    pub async fn get_dimensions(&self) -> GraphBitResult<usize> {
        self.provider.get_embedding_dimensions().await
    }
}

#[cfg(test)]
mod tests {
    use super::*;

    #[test]
    fn test_embedding_input() {
        let single = EmbeddingInput::Single("test".to_string());
        assert_eq!(single.len(), 1);
        assert_eq!(single.as_texts(), vec!["test"]);

        let multiple = EmbeddingInput::Multiple(vec!["test1".to_string(), "test2".to_string()]);
        assert_eq!(multiple.len(), 2);
        assert_eq!(multiple.as_texts(), vec!["test1", "test2"]);
    }

    #[test]
    fn test_cosine_similarity() {
        let a = vec![1.0, 0.0, 0.0];
        let b = vec![0.0, 1.0, 0.0];
        let similarity = EmbeddingService::cosine_similarity(&a, &b).unwrap();
        assert!((similarity - 0.0).abs() < f32::EPSILON);

        let a = vec![1.0, 0.0];
        let b = vec![1.0, 0.0];
        let similarity = EmbeddingService::cosine_similarity(&a, &b).unwrap();
        assert!((similarity - 1.0).abs() < f32::EPSILON);
    }
}<|MERGE_RESOLUTION|>--- conflicted
+++ resolved
@@ -604,10 +604,6 @@
                             Err(_) => continue, // Retry
                         }
                     }
-<<<<<<< HEAD
-                    // Brief yield to avoid busy waiting
-=======
->>>>>>> e34cce25
                     tokio::task::yield_now().await;
                 }
 
