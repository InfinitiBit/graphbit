--- conflicted
+++ resolved
@@ -1008,11 +1008,7 @@
                     sections.join("\n\n") + "\n\n"
                 };
                 format!(
-<<<<<<< HEAD
-                    "Context from prior nodes (auto-injected):\n{sections_block}{directive_line}{context_json_block}"
-=======
                     "Context from prior nodes (auto-injected):\n{sections_block}{directive_line}\n{context_json_block}",
->>>>>>> f0066e3e
                 )
             };
 
@@ -1175,11 +1171,7 @@
     async fn execute_delay_node_static(duration_seconds: u64) -> GraphBitResult<serde_json::Value> {
         tokio::time::sleep(tokio::time::Duration::from_secs(duration_seconds)).await;
         Ok(serde_json::Value::String(format!(
-<<<<<<< HEAD
-            "Delayed for {duration_seconds} seconds"
-=======
             "Delayed for {duration_seconds} seconds",
->>>>>>> f0066e3e
         )))
     }
 
@@ -1205,11 +1197,7 @@
                 Ok(content_json)
             }
             Err(e) => Err(GraphBitError::workflow_execution(format!(
-<<<<<<< HEAD
-                "Failed to load document: {e}"
-=======
                 "Failed to load document: {e}",
->>>>>>> f0066e3e
             ))),
         }
     }
@@ -1257,11 +1245,7 @@
                         .await
                         .map_err(|e| {
                             GraphBitError::workflow_execution(format!(
-<<<<<<< HEAD
-                                "Failed to acquire permits for concurrent task {index}: {e}"
-=======
                                 "Failed to acquire permits for concurrent task {index}: {e}",
->>>>>>> f0066e3e
                             ))
                         })?;
 
@@ -1280,11 +1264,7 @@
             match join_result {
                 Ok(task_result) => results.push(task_result),
                 Err(e) => results.push(Err(GraphBitError::workflow_execution(format!(
-<<<<<<< HEAD
-                    "Task join failed: {e}"
-=======
                     "Task join failed: {e}",
->>>>>>> f0066e3e
                 )))),
             }
         }
@@ -1323,11 +1303,7 @@
                 match tokio::time::timeout(timeout_duration, task_future).await {
                     Ok(result) => result,
                     Err(_) => Err(GraphBitError::workflow_execution(format!(
-<<<<<<< HEAD
-                        "Task execution timed out after {timeout_ms}ms"
-=======
                         "Task execution timed out after {timeout_ms}ms",
->>>>>>> f0066e3e
                     ))),
                 }
             } else {
@@ -1356,11 +1332,7 @@
 
                     // No more retries, return the error
                     return Err(GraphBitError::workflow_execution(format!(
-<<<<<<< HEAD
-                        "Task failed after {attempt} attempts: {error}"
-=======
                         "Task failed after {attempt} attempts: {error}",
->>>>>>> f0066e3e
                     )));
                 }
             }
@@ -1408,11 +1380,7 @@
             agent
         } else {
             return Err(GraphBitError::workflow_execution(format!(
-<<<<<<< HEAD
-                "Agent {agent_id} not found. Please register the agent first."
-=======
                 "Agent {agent_id} not found. Please register the agent first.",
->>>>>>> f0066e3e
             )));
         };
 
@@ -1434,13 +1402,7 @@
 
                     // Execute the agent task directly using the execute method for better performance
                     agent_clone.execute(message).await.map_err(|e| {
-<<<<<<< HEAD
                         GraphBitError::workflow_execution(format!("Agent task {index} failed: {e}"))
-=======
-                        GraphBitError::workflow_execution(
-                            format!("Agent task {index} failed: {e}",),
-                        )
->>>>>>> f0066e3e
                     })
                 })
             })
