--- conflicted
+++ resolved
@@ -432,11 +432,7 @@
                         }
                         Err(e) => {
                             return Err(GraphBitError::workflow_execution(format!(
-<<<<<<< HEAD
-                                "Failed to create agent '{agent_id_str}': {e}. This may be due to invalid API key or configuration."
-=======
                                 "Failed to create agent '{agent_id_str}': {e}. This may be due to invalid API key or configuration.",
->>>>>>> 4ba8975f
                             )));
                         }
                     }
@@ -1406,13 +1402,9 @@
 
                     // Execute the agent task directly using the execute method for better performance
                     agent_clone.execute(message).await.map_err(|e| {
-<<<<<<< HEAD
-                        GraphBitError::workflow_execution(format!("Agent task {index} failed: {e}"))
-=======
                         GraphBitError::workflow_execution(
                             format!("Agent task {index} failed: {e}",),
                         )
->>>>>>> 4ba8975f
                     })
                 })
             })
