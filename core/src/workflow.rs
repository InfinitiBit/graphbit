--- conflicted
+++ resolved
@@ -432,11 +432,7 @@
                         }
                         Err(e) => {
                             return Err(GraphBitError::workflow_execution(format!(
-<<<<<<< HEAD
                                 "Failed to create agent '{agent_id_str}': {e}. This may be due to invalid API key or configuration."
-=======
-                                "Failed to create agent '{agent_id_str}': {e}. This may be due to invalid API key or configuration.",
->>>>>>> 782dbd7f
                             )));
                         }
                     }
