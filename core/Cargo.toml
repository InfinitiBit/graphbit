[package]
name = "graphbit-core"
version = "0.1.0"
edition = "2021"
authors = ["GraphBit Team"]
description = "Core engine for GraphBit agentic workflow automation"
license = "MIT"
repository = "https://github.com/InfinitiBit/graphbit"

[dependencies]
anyhow = "1.0"
async-trait = "0.1"
<<<<<<< HEAD
chrono = {version = "0.4", features = ["serde"]}
=======
chrono = { version = "0.4", features = ["serde"] }
>>>>>>> 1bd0f33f
docx-rs = "0.4"
futures = "0.3"
lopdf = "0.32"
petgraph = "0.6"
rand = "0.8"
regex = "1.10"
<<<<<<< HEAD
reqwest = {version = "0.11", features = ["json"]}
serde = {version = "1.0", features = ["derive"]}
serde_json = "1.0"
thiserror = "1.0"
tokio = {version = "1.38", features = ["full"]}
tracing = "0.1"
tracing-subscriber = "0.3"
uuid = {version = "1.8", features = ["v4", "v5", "serde"]}
=======
reqwest = { version = "0.11", features = ["json"] }
serde = { version = "1.0", features = ["derive"] }
serde_json = "1.0"
thiserror = "1.0"
tokio = { version = "1.38", features = ["full"] }
tracing = "0.1"
tracing-subscriber = "0.3"
uuid = { version = "1.8", features = ["v4", "v5", "serde"] }


[target.'cfg(unix)'.dependencies]
jemallocator = "0.5"
>>>>>>> 1bd0f33f

[dependencies.pyo3]
features = ["extension-module"]
optional = true
version = "0.24.1"
<<<<<<< HEAD

[features]
default = []
python = ["pyo3"]

[package]
authors = ["GraphBit Team"]
description = "Core engine for GraphBit agentic workflow automation"
edition = "2021"
name = "graphbit-core"
repository = "https://github.com/InfinitiBit/graphbit"
version = "0.1.0"

[target.'cfg(unix)'.dependencies]
jemallocator = "0.5"
=======
features = ["extension-module"]

[features]
default = []
python = ["pyo3"]
>>>>>>> 1bd0f33f
<|MERGE_RESOLUTION|>--- conflicted
+++ resolved
@@ -1,27 +1,13 @@
-[package]
-name = "graphbit-core"
-version = "0.1.0"
-edition = "2021"
-authors = ["GraphBit Team"]
-description = "Core engine for GraphBit agentic workflow automation"
-license = "MIT"
-repository = "https://github.com/InfinitiBit/graphbit"
-
 [dependencies]
 anyhow = "1.0"
 async-trait = "0.1"
-<<<<<<< HEAD
 chrono = {version = "0.4", features = ["serde"]}
-=======
-chrono = { version = "0.4", features = ["serde"] }
->>>>>>> 1bd0f33f
 docx-rs = "0.4"
 futures = "0.3"
 lopdf = "0.32"
 petgraph = "0.6"
 rand = "0.8"
 regex = "1.10"
-<<<<<<< HEAD
 reqwest = {version = "0.11", features = ["json"]}
 serde = {version = "1.0", features = ["derive"]}
 serde_json = "1.0"
@@ -30,26 +16,11 @@
 tracing = "0.1"
 tracing-subscriber = "0.3"
 uuid = {version = "1.8", features = ["v4", "v5", "serde"]}
-=======
-reqwest = { version = "0.11", features = ["json"] }
-serde = { version = "1.0", features = ["derive"] }
-serde_json = "1.0"
-thiserror = "1.0"
-tokio = { version = "1.38", features = ["full"] }
-tracing = "0.1"
-tracing-subscriber = "0.3"
-uuid = { version = "1.8", features = ["v4", "v5", "serde"] }
-
-
-[target.'cfg(unix)'.dependencies]
-jemallocator = "0.5"
->>>>>>> 1bd0f33f
 
 [dependencies.pyo3]
 features = ["extension-module"]
 optional = true
 version = "0.24.1"
-<<<<<<< HEAD
 
 [features]
 default = []
@@ -64,11 +35,4 @@
 version = "0.1.0"
 
 [target.'cfg(unix)'.dependencies]
-jemallocator = "0.5"
-=======
-features = ["extension-module"]
-
-[features]
-default = []
-python = ["pyo3"]
->>>>>>> 1bd0f33f
+jemallocator = "0.5"