--- conflicted
+++ resolved
@@ -49,20 +49,6 @@
   "huggingface_hub>=0.33.4",
   "numpy>=1.24.0"
 ]
-<<<<<<< HEAD
-vllm = [
-    "vllm>=0.6.0"
-]
-vector-db = [
-    "astrapy>=1.0.0",
-    "chromadb>=0.4.0",
-    "elasticsearch>=8.0.0",
-    "faiss-cpu>=1.7.0",
-    "pinecone>=4.0.0",
-    "pymilvus>=2.3.0",
-    "qdrant-client>=1.7.0",
-    "weaviate-client>=4.4.0"
-=======
 benchmark = [
   "click>=8.2.1",
   "matplotlib>=3.7.0",
@@ -83,7 +69,6 @@
   "llama-index-llms-anthropic>=0.8.5",
   "llama-index-llms-ollama>=0.7.1",
   "pydantic-ai>=0.0.5"
->>>>>>> 2dfe6070
 ]
 databases = [
   "boto3>=1.26.0",
@@ -92,8 +77,6 @@
   "psycopg2>=2.9.0",
   "pymongo>=4.0.0"
 ]
-<<<<<<< HEAD
-=======
 full = [
   # AI dependencies
   "anthropic>=0.24.0",
@@ -147,7 +130,6 @@
   "qdrant-client>=1.7.0",
   "weaviate-client>=4.4.0"
 ]
->>>>>>> 2dfe6070
 
 [project.urls]
 "Bug Tracker" = "https://github.com/InfinitiBit/graphbit/issues"
