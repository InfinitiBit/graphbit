--- conflicted
+++ resolved
@@ -43,13 +43,8 @@
 ]
 name = "graphbit"
 readme = "README.md"
-<<<<<<< HEAD
-requires-python = ">=3.9"
-version = "0.5.1"
-=======
 requires-python = ">=3.9,<3.15"
 version = "0.6.0"
->>>>>>> 11bdcc6c
 
 [project.urls]
 "Bug Tracker" = "https://github.com/InfinitiBit/graphbit/issues"
@@ -168,12 +163,8 @@
 aiofiles = ">=23.0.0"
 aiohttp = "^3.12.15"
 huggingface_hub = ">=0.33.4"
-<<<<<<< HEAD
-python = ">=3.9,<=3.14"
-=======
 numpy = ">=1.24.0"
 python = ">=3.9,<3.15"
->>>>>>> 11bdcc6c
 python-dotenv = ">=1.0.0"
 rich = ">=13.0.0"
 typer = ">=0.9.0"
