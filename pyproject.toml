--- conflicted
+++ resolved
@@ -43,96 +43,6 @@
 requires-python = ">=3.9"
 version = "0.5.1"
 
-<<<<<<< HEAD
-[project.optional-dependencies]
-ai = [
-  "anthropic>=0.24.0",
-  "openai>=1.30.0"
-]
-benchmark = [
-  "click>=8.2.1; python_version >= '3.10'",
-  "matplotlib>=3.7.0",
-  "numpy>=1.24.0",
-  "pandas>=2.0.0",
-  "psutil>=5.9.0",
-  "seaborn>=0.12.0",
-  "tabulate>=0.9.0",
-  "memory-profiler>=0.61.0",
-  "crewai>=0.41.0; python_version >= '3.10'",
-  "langchain>=0.1.0; python_version >= '3.10'",
-  "langchain-anthropic>=0.3.19; python_version >= '3.10'",
-  "langchain-ollama>=0.3.7; python_version >= '3.10'",
-  "langchain-openai>=0.1.0; python_version >= '3.10'",
-  "langgraph>=0.1.0",
-  "llama-index>=0.9.0",
-  "llama-index-cli>=0.5.0; python_version >= '3.10'",
-  "llama-index-llms-anthropic>=0.8.5",
-  "llama-index-llms-ollama>=0.7.1",
-  "pydantic-ai>=0.0.5; python_version >= '3.10'"
-]
-databases = [
-  "boto3>=1.26.0",
-  "ibm-db>=3.1.0",
-  "mariadb>=1.1.0",
-  "psycopg2>=2.9.0",
-  "pymongo>=4.0.0"
-]
-full = [
-  # AI dependencies
-  "anthropic>=0.24.0",
-  "openai>=1.30.0",
-  # Vector DB dependencies
-  "astrapy>=1.0.0",
-  "chromadb>=0.4.0; python_version >= '3.10'",
-  "elasticsearch>=8.0.0",
-  "faiss-cpu>=1.7.0",
-  "pinecone>=4.0.0",
-  "pymilvus>=2.3.0",
-  "qdrant-client>=1.7.0",
-  "weaviate-client>=4.4.0; python_version >= '3.9.2'",
-  # Database dependencies
-  "boto3>=1.26.0",
-  "ibm-db>=3.1.0",
-  "mariadb>=1.1.0",
-  "psycopg2>=2.9.0",
-  "pymongo>=4.0.0",
-  # Benchmark dependencies
-  "click>=8.2.1; python_version >= '3.10'",
-  "matplotlib>=3.7.0",
-  "numpy>=1.24.0",
-  "pandas>=2.0.0",
-  "psutil>=5.9.0",
-  "seaborn>=0.12.0",
-  "tabulate>=0.9.0",
-  "memory-profiler>=0.61.0",
-  "crewai>=0.41.0; python_version >= '3.10'",
-  "langchain>=0.1.0; python_version >= '3.10'",
-  "langchain-anthropic>=0.3.19; python_version >= '3.10'",
-  "langchain-ollama>=0.3.7; python_version >= '3.10'",
-  "langchain-openai>=0.1.0; python_version >= '3.10'",
-  "langgraph>=0.1.0",
-  "llama-index>=0.9.0",
-  "llama-index-cli>=0.5.0; python_version >= '3.10'",
-  "llama-index-llms-anthropic>=0.8.5",
-  "llama-index-llms-ollama>=0.7.1",
-  "pydantic-ai>=0.0.5; python_version >= '3.10'",
-  # Additional dependencies
-  "requests>=2.25.0",
-  "types-pyyaml>=6.0.12.20250822"
-]
-vector-db = [
-  "astrapy>=1.0.0",
-  "chromadb>=0.4.0; python_version >= '3.10'",
-  "elasticsearch>=8.0.0",
-  "faiss-cpu>=1.7.0",
-  "pinecone>=4.0.0",
-  "pymilvus>=2.3.0",
-  "qdrant-client>=1.7.0",
-  "weaviate-client>=4.4.0; python_version >= '3.9.2'"
-]
-
-=======
->>>>>>> 981d6042
 [project.urls]
 "Bug Tracker" = "https://github.com/InfinitiBit/graphbit/issues"
 Changelog = "https://github.com/InfinitiBit/graphbit/blob/main/CHANGELOG.md"
@@ -249,135 +159,12 @@
 # Core dependencies - minimal for framework functionality
 aiofiles = ">=23.0.0"
 aiohttp = "^3.12.15"
-<<<<<<< HEAD
-# Optional AI/ML dependencies
-anthropic = {version = ">=0.24.0", optional = true}
-# Vector database dependencies
-astrapy = {version = ">=1.0.0", optional = true}
-boto3 = {version = ">=1.26.0", optional = true}
-# Optional benchmarking dependencies
-chromadb = {version = ">=0.4.0", optional = true, markers = "python_version >= '3.10'"}
-click = {version = "^8.2.1", optional = true, markers = "python_version >= '3.10'"}
-crewai = {version = ">=0.41.0", optional = true, markers = "python_version >= '3.10'"}
-elasticsearch = {version = ">=8.0.0", optional = true}
-faiss-cpu = {version = ">=1.7.0", optional = true}
-ibm-db = {version = ">=3.1.0", optional = true}
-langchain = {version = ">=0.1.0", optional = true, markers = "python_version >= '3.10'"}
-langchain-anthropic = {version = "^0.3.19", optional = true, markers = "python_version >= '3.10'"}
-langchain-ollama = {version = "^0.3.7", optional = true, markers = "python_version >= '3.10'"}
-langchain-openai = {version = ">=0.1.0", optional = true, markers = "python_version >= '3.10'"}
-langgraph = {version = ">=0.1.0", optional = true}
-llama-index = {version = ">=0.9.0", optional = true}
-llama-index-cli = {version = "^0.5.0", optional = true, markers = "python_version >= '3.10'"}
-llama-index-llms-anthropic = {version = "^0.8.5", optional = true}
-llama-index-llms-ollama = {version = "^0.7.1", optional = true}
-mariadb = {version = ">=1.1.0", optional = true}
-matplotlib = {version = ">=3.7.0", optional = true}
-memory-profiler = {version = ">=0.61.0", optional = true}
-numpy = {version = ">=1.24.0", optional = true}
-openai = {version = ">=1.30.0", optional = true}
-pandas = {version = ">=2.0.0", optional = true}
-pinecone = {version = ">=4.0.0", optional = true}
-# Benchmarking specific dependencies
-psutil = {version = ">=5.9.0", optional = true}
-psycopg2 = {version = ">=2.9.0", optional = true}
-pydantic-ai = {version = ">=0.0.5", optional = true, markers = "python_version >= '3.10'"}
-pymilvus = {version = ">=2.3.0", optional = true}
-pymongo = {version = ">=4.0.0", optional = true}
-python = ">=3.9,<=3.13.7"
-=======
 huggingface_hub = ">=0.33.4"
 numpy = ">=1.24.0"
-python = ">=3.10,<=3.13.7"
->>>>>>> 981d6042
+python = ">=3.9,<=3.13.7"
 python-dotenv = ">=1.0.0"
 rich = ">=13.0.0"
 typer = ">=0.9.0"
-<<<<<<< HEAD
-types-pyyaml = {version = "^6.0.12.20250822", optional = true}
-weaviate-client = {version = ">=4.4.0", optional = true, markers = "python_version >= '3.9.2'"}
-
-# Optional dependency groups for pip install
-[tool.poetry.extras]
-aiohttp = ["aiohttp"]
-astradb = ["astrapy"]
-benchmark = [
-  "click",
-  "matplotlib",
-  "numpy",
-  "pandas",
-  "psutil",
-  "seaborn",
-  "tabulate",
-  "memory-profiler",
-  "anthropic",
-  "openai",
-  "langchain",
-  "langchain-openai",
-  "langchain-anthropic",
-  "langchain-ollama",
-  "langgraph",
-  "llama-index",
-  "llama-index-llms-anthropic",
-  "llama-index-llms-ollama",
-  "llama-index-cli",
-  "crewai",
-  "pydantic-ai"
-]
-boto3 = ["boto3"]
-chromadb = ["chromadb"]
-db2 = ["ibm-db", "numpy"]
-elasticsearch = ["elasticsearch"]
-faiss = ["faiss-cpu", "numpy"]
-full = [
-  "click",
-  "matplotlib",
-  "numpy",
-  "pandas",
-  "psutil",
-  "seaborn",
-  "tabulate",
-  "memory-profiler",
-  "anthropic",
-  "openai",
-  "langchain",
-  "langchain-openai",
-  "langchain-anthropic",
-  "langchain-ollama",
-  "langgraph",
-  "llama-index",
-  "llama-index-llms-anthropic",
-  "llama-index-llms-ollama",
-  "llama-index-cli",
-  "crewai",
-  "pydantic-ai",
-  "astrapy",
-  "boto3",
-  "chromadb",
-  "elasticsearch",
-  "faiss-cpu",
-  "ibm-db",
-  "mariadb",
-  "pinecone",
-  "psycopg2",
-  "pymilvus",
-  "pymongo",
-  "qdrant-client",
-  "requests",
-  "weaviate-client",
-  "types-pyyaml",
-  "aiohttp"
-]
-mariadb = ["mariadb", "numpy"]
-milvus = ["pymilvus"]
-mongodb = ["pymongo"]
-pgvector = ["psycopg2"]
-pinecone = ["pinecone"]
-qdrant = ["qdrant-client"]
-requests = ["requests"]
-weaviate = ["weaviate-client"]
-=======
->>>>>>> 981d6042
 
 [tool.poetry.group.dev.dependencies]
 bandit = "^1.7.0"
