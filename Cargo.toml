--- conflicted
+++ resolved
@@ -1,43 +1,12 @@
-<<<<<<< HEAD
-[dependencies]
-anyhow = "1.0"
-chrono = {version = "0.4", features = ["serde"]}
-# CLI-specific dependencies
-clap = {version = "4.5", features = ["derive"]}
-futures = "0.3"
-graphbit-core = {path = "core", features = ["python"]}
-num_cpus = "1.16"
-reqwest = {version = "0.11", features = ["json"]}
-serde = {version = "1.0", features = ["derive"]}
-serde_json = "1.0"
-tempfile = "3.10.0"
-tokio = {version = "1.38", features = ["full"]}
-
-[features]
-cli = []
-default = []
-
-[package]
-authors = ["GraphBit Team"]
-description = "Command-line interface for GraphBit agentic workflow automation"
-edition = "2021"
-name = "graphbit"
-publish = false
-=======
 [package]
 name = "graphbit"
 version = "0.1.0"
 edition = "2021"
 authors = ["GraphBit Team"]
 description = "Command-line interface for GraphBit agentic workflow automation"
->>>>>>> 738d7051
 repository = "https://github.com/InfinitiBit/graphbit"
 publish = false
 
-<<<<<<< HEAD
-[target.'cfg(unix)'.dependencies]
-jemallocator = "0.5"
-=======
 [dependencies]
 anyhow = "1.0"
 chrono = { version = "0.4", features = ["serde"] }
@@ -56,5 +25,4 @@
 
 [features]
 default = []
-cli = []
->>>>>>> 738d7051
+cli = []