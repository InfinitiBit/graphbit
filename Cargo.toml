[dependencies]
graphbit-core = {workspace = true, features = ["python"]}
anyhow.workspace = true
async-trait.workspace = true
chrono.workspace = true
futures.workspace = true
num_cpus.workspace = true
reqwest.workspace = true
serde.workspace = true
serde_json.workspace = true
tempfile.workspace = true
tokio.workspace = true

[dev-dependencies]
pyo3 = {workspace = true, features = ["auto-initialize"]}
async-trait.workspace = true

[features]
default = []

[lints]
workspace = true

# Root package (library crate)
[package]
description = "GraphBit agentic workflow automation framework (library)"
name = "graphbit"
publish = false
authors.workspace = true
categories.workspace = true
documentation.workspace = true
edition.workspace = true
homepage.workspace = true
keywords.workspace = true
repository.workspace = true
rust-version.workspace = true
version.workspace = true

[profile.bench]
debug = false
incremental = false
lto = "fat"
opt-level = 3

# Workspace profiles (applied to all members)
[profile.dev]
debug = true
incremental = true
opt-level = 1
overflow-checks = true

[profile.release]
codegen-units = 1
debug = false
incremental = false
lto = "fat"
opt-level = 3
panic = "abort"
strip = "symbols"

# Profile for PyO3 extension modules (optimized for size and performance)
[profile.release-python]
codegen-units = 1
inherits = "release"
lto = "fat"
opt-level = "s"  # Optimize for size (important for Python extensions)
panic = "abort"
strip = "symbols"

[profile.test]
debug = true
incremental = true
opt-level = 1

[target.'cfg(unix)'.dependencies]
jemallocator.workspace = true

[workspace]
members = [
  "core",
  "python"
]
resolver = "2"

[workspace.dependencies]
# Core dependencies with consistent versions
anyhow = "1.0"
async-trait = "0.1.88"
chrono = {version = "0.4", features = ["serde"]}
# CSV and XML parsing
csv = "1.3"
# Document processing
docx-rs = "0.4"
futures = "0.3"
# Internal dependencies
graphbit-core = {path = "core"}
# Platform-specific dependencies
jemallocator = "0.5"
# Utilities
lazy_static = "1.4"
lopdf = "0.32"
num_cpus = "1.16"
# Graph and algorithms
petgraph = "0.6"
# Python bindings
pyo3 = {version = "0.24.1", features = ["extension-module"]}
pyo3-async-runtimes = {version = "0.24", features = ["tokio-runtime"]}
<<<<<<< HEAD
pythonize = "0.24"
=======
quick-xml = {version = "0.36", features = ["serialize"]}
>>>>>>> e9a8560f
rand = "0.8"
regex = "1.10"
reqwest = {version = "0.11", features = ["json"]}
# HTML parsing
scraper = "0.20"
serde = {version = "1.0", features = ["derive"]}
serde_json = "1.0"
sys-info = "0.9"
tempfile = "3.10.0"
# Error handling
thiserror = "1.0"
tokio = {version = "1.38", features = ["full"]}
# Tracing and logging
tracing = "0.1"
tracing-subscriber = {version = "0.3.20", features = ["env-filter", "json"]}
uuid = {version = "1.8", features = ["v4", "v5", "serde"]}

[workspace.lints.clippy]
# Set lint groups with proper priority hierarchy
all = {level = "warn", priority = -1}
cargo = {level = "warn", priority = -1}
# Individual lint overrides (higher priority)
missing_errors_doc = "allow"
missing_panics_doc = "allow"
# Allow some pedantic lints that are too strict for this project
module_name_repetitions = "allow"
nursery = {level = "warn", priority = -1}
pedantic = {level = "warn", priority = -1}

# Workspace-wide lints configuration
[workspace.lints.rust]
dead_code = "warn"
missing_docs = "warn"
unsafe_code = "forbid"
unused_imports = "warn"
unused_variables = "warn"

# Workspace metadata for better tooling support
[workspace.metadata.docs.rs]
all-features = true
rustdoc-args = ["--cfg", "docsrs"]

[workspace.metadata.release]
pre-release-replacements = [
  {file = "CHANGELOG.md", search = "Unreleased", replace = "{{version}}"},
  {file = "CHANGELOG.md", search = "\\.\\.\\.HEAD", replace = "...{{tag_name}}", exactly = 1},
  {file = "CHANGELOG.md", search = "ReleaseDate", replace = "{{date}}"},
  {file = "CHANGELOG.md", search = "<!-- next-header -->", replace = "<!-- next-header -->\n\n## [Unreleased] - ReleaseDate\n", exactly = 1},
  {file = "CHANGELOG.md", search = "<!-- next-url -->", replace = "<!-- next-url -->\n[Unreleased]: https://github.com/InfinitiBit/graphbit/compare/{{tag_name}}...HEAD", exactly = 1}
]

[workspace.package]
authors = ["GraphBit Team"]
categories = ["development-tools", "api-bindings", "asynchronous"]
documentation = "https://docs.graphbit.ai"
edition = "2021"
homepage = "https://graphbit.ai"
keywords = ["ai", "automation", "workflow", "agent", "llm"]
license-file = "LICENSE"
repository = "https://github.com/InfinitiBit/graphbit"
rust-version = "1.70.0"
version = "0.4.0"<|MERGE_RESOLUTION|>--- conflicted
+++ resolved
@@ -105,11 +105,8 @@
 # Python bindings
 pyo3 = {version = "0.24.1", features = ["extension-module"]}
 pyo3-async-runtimes = {version = "0.24", features = ["tokio-runtime"]}
-<<<<<<< HEAD
 pythonize = "0.24"
-=======
 quick-xml = {version = "0.36", features = ["serialize"]}
->>>>>>> e9a8560f
 rand = "0.8"
 regex = "1.10"
 reqwest = {version = "0.11", features = ["json"]}
