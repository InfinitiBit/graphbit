[dependencies]
graphbit-core = {workspace = true, features = ["python"]}
anyhow.workspace = true
async-trait.workspace = true
chrono.workspace = true
futures.workspace = true
num_cpus.workspace = true
reqwest.workspace = true
serde.workspace = true
serde_json.workspace = true
tempfile.workspace = true
tokio.workspace = true

[dev-dependencies]
pyo3 = {workspace = true, features = ["auto-initialize"]}
async-trait.workspace = true

[features]
default = []

[lints]
workspace = true

# Root package (library crate)
[package]
description = "GraphBit agentic workflow automation framework (library)"
name = "graphbit-lib"
publish = false
authors.workspace = true
categories.workspace = true
documentation.workspace = true
edition.workspace = true
homepage.workspace = true
keywords.workspace = true
repository.workspace = true
rust-version.workspace = true
version.workspace = true

[profile.bench]
debug = false
incremental = false
lto = "fat"
opt-level = 3

# Workspace profiles (applied to all members)
[profile.dev]
debug = true
incremental = true
opt-level = 1
overflow-checks = true

[profile.release]
codegen-units = 1
debug = false
incremental = false
lto = "fat"
opt-level = 3
panic = "abort"
strip = "symbols"

# Profile for PyO3 extension modules (optimized for size and performance)
[profile.release-python]
codegen-units = 1
inherits = "release"
lto = "fat"
opt-level = "s"  # Optimize for size (important for Python extensions)
panic = "abort"
strip = "symbols"

[profile.test]
debug = true
incremental = true
opt-level = 1

# Enable vendored OpenSSL for aarch64 cross-compilation
# Cross-compilation containers lack aarch64-specific OpenSSL dev packages
[target.aarch64-unknown-linux-gnu]

[target.aarch64-unknown-linux-gnu.dependencies]
openssl = {version = "0.10", features = ["vendored"]}

# Enable vendored OpenSSL for musl targets (Alpine Linux)
# musl containers don't have OpenSSL dev packages, so we compile from source
[target.'cfg(target_env = "musl")'.dependencies]
openssl = {version = "0.10", features = ["vendored"]}

[target.'cfg(unix)'.dependencies]
jemallocator.workspace = true

[workspace]
members = [
  "core",
  "python"
]
resolver = "2"

[workspace.dependencies]
# Core dependencies with consistent versions
anyhow = "1.0"
async-trait = "0.1.88"
chrono = {version = "0.4", features = ["serde"]}
# CSV and XML parsing
csv = "1.3"
# Document processing
docx-rs = "0.4"
futures = "0.3"
# Internal dependencies
graphbit-core = {path = "core"}
# Platform-specific dependencies
jemallocator = "0.5"
# Utilities
lazy_static = "1.4"
lopdf = "0.32"
num_cpus = "1.16"
pdf-extract = "0.10"
# Graph and algorithms
petgraph = "0.6"
# Python bindings
pyo3 = {version = "0.24.1", features = ["extension-module"]}
pyo3-async-runtimes = {version = "0.24", features = ["tokio-runtime"]}
<<<<<<< HEAD
=======
pythonize = "0.24"
>>>>>>> 981d6042
quick-xml = {version = "0.36", features = ["serialize"]}
rand = "0.8"
regex = "1.10"
reqwest = {version = "0.11", features = ["json"]}
# HTML parsing
scraper = "0.20"
serde = {version = "1.0", features = ["derive"]}
serde_json = "1.0"
sys-info = "0.9"
tempfile = "3.10.0"
# Error handling
thiserror = "1.0"
tokio = {version = "1.38", features = ["full"]}
# Tracing and logging
tracing = "0.1"
tracing-subscriber = {version = "0.3.20", features = ["env-filter", "json"]}
uuid = {version = "1.8", features = ["v4", "v5", "serde"]}

[workspace.lints.clippy]
# Set lint groups with proper priority hierarchy
all = {level = "warn", priority = -1}
cargo = {level = "warn", priority = -1}
# Individual lint overrides (higher priority)
missing_errors_doc = "allow"
missing_panics_doc = "allow"
# Allow some pedantic lints that are too strict for this project
module_name_repetitions = "allow"
nursery = {level = "warn", priority = -1}
pedantic = {level = "warn", priority = -1}

# Workspace-wide lints configuration
[workspace.lints.rust]
dead_code = "warn"
missing_docs = "warn"
unsafe_code = "forbid"
unused_imports = "warn"
unused_variables = "warn"

# Workspace metadata for better tooling support
[workspace.metadata.docs.rs]
all-features = true
rustdoc-args = ["--cfg", "docsrs"]

[workspace.metadata.release]
pre-release-replacements = [
  {file = "CHANGELOG.md", search = "Unreleased", replace = "{{version}}"},
  {file = "CHANGELOG.md", search = "\\.\\.\\.HEAD", replace = "...{{tag_name}}", exactly = 1},
  {file = "CHANGELOG.md", search = "ReleaseDate", replace = "{{date}}"},
  {file = "CHANGELOG.md", search = "<!-- next-header -->", replace = "<!-- next-header -->\n\n## [Unreleased] - ReleaseDate\n", exactly = 1},
  {file = "CHANGELOG.md", search = "<!-- next-url -->", replace = "<!-- next-url -->\n[Unreleased]: https://github.com/InfinitiBit/graphbit/compare/{{tag_name}}...HEAD", exactly = 1}
]

[workspace.package]
authors = ["GraphBit Team"]
categories = ["development-tools", "api-bindings", "asynchronous"]
documentation = "https://docs.graphbit.ai"
edition = "2021"
homepage = "https://graphbit.ai"
keywords = ["ai", "automation", "workflow", "agent", "llm"]
license-file = "LICENSE.md"
repository = "https://github.com/InfinitiBit/graphbit"
rust-version = "1.70.0"
version = "0.5.1"<|MERGE_RESOLUTION|>--- conflicted
+++ resolved
@@ -118,10 +118,6 @@
 # Python bindings
 pyo3 = {version = "0.24.1", features = ["extension-module"]}
 pyo3-async-runtimes = {version = "0.24", features = ["tokio-runtime"]}
-<<<<<<< HEAD
-=======
-pythonize = "0.24"
->>>>>>> 981d6042
 quick-xml = {version = "0.36", features = ["serialize"]}
 rand = "0.8"
 regex = "1.10"
